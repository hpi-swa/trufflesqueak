--- conflicted
+++ resolved
@@ -8,12 +8,9 @@
 import static org.junit.Assert.assertNotEquals;
 
 import java.io.File;
-<<<<<<< HEAD
-=======
 import java.io.FileFilter;
+import java.io.IOException;
 import java.util.ArrayList;
-import java.util.concurrent.CompletableFuture;
->>>>>>> d40df835
 import java.util.concurrent.ExecutionException;
 import java.util.concurrent.ExecutorService;
 import java.util.concurrent.Executors;
@@ -34,14 +31,12 @@
 import de.hpi.swa.graal.squeak.model.NativeObject;
 import de.hpi.swa.graal.squeak.model.NilObject;
 import de.hpi.swa.graal.squeak.model.PointersObject;
-import de.hpi.swa.graal.squeak.model.layout.ObjectLayouts.LINKED_LIST;
-import de.hpi.swa.graal.squeak.model.layout.ObjectLayouts.PROCESS;
-import de.hpi.swa.graal.squeak.model.layout.ObjectLayouts.PROCESS_SCHEDULER;
-import de.hpi.swa.graal.squeak.model.layout.ObjectLayouts.SPECIAL_OBJECT;
 import de.hpi.swa.graal.squeak.nodes.ExecuteTopLevelContextNode;
 import de.hpi.swa.graal.squeak.nodes.accessing.ArrayObjectNodes.ArrayObjectReadNode;
 import de.hpi.swa.graal.squeak.shared.SqueakLanguageConfig;
 import de.hpi.swa.graal.squeak.util.DebugUtils;
+import de.hpi.swa.graal.squeak.util.MiscUtils;
+import sun.management.ManagementFactoryHelper;
 
 public class AbstractSqueakTestCaseWithImage extends AbstractSqueakTestCase {
     private static final TruffleLogger LOG = TruffleLogger.getLogger(SqueakLanguageConfig.ID, AbstractSqueakTestCaseWithImage.class);
@@ -53,14 +48,9 @@
     private static final int TIMEOUT_SECONDS = SQUEAK_TIMEOUT_SECONDS + 2;
     private static final int TEST_IMAGE_LOAD_TIMEOUT_SECONDS = Integer.valueOf(System.getProperty("IMAGE_LOAD_TIMEOUT", underDebug ? "1000" : "20"));
     private static final int PRIORITY_10_LIST_INDEX = 9;
-<<<<<<< HEAD
-    private static final int USER_PRIORITY_LIST_INDEX = 39;
-    private static final String PASSED_VALUE = "'passed'";
-=======
-    private static final String PASSED_VALUE = "passed";
+    protected static final String PASSED_VALUE = "passed";
 
     protected static final String[] GRAALSQUEAK_TEST_CASE_NAMES = graalSqueakTestCaseNames();
->>>>>>> d40df835
 
     private static PointersObject idleProcess;
     private static volatile boolean testWithImageIsActive;     // for now we are single-threaded, so
@@ -86,6 +76,7 @@
         } catch (final ExecutionException e) {
             throw new IllegalStateException(e.getCause());
         } catch (final TimeoutException e) {
+            dumpState();
             throw new IllegalStateException("Timed out while trying to load the image from " + imagePath +
                             ".\nMake sure the image is not currently loaded by another executable");
         }
@@ -99,7 +90,7 @@
         destroyImageContext();
     }
 
-    private static void reloadImage() {
+    protected static void reloadImage() {
         cleanUp();
         loadTestImage();
     }
@@ -118,6 +109,9 @@
         if (!runsOnMXGate()) {
             // Patch TestCase>>#performTest, so errors are printed to stderr for debugging purposes.
             patchMethod("TestCase", "performTest", "performTest [self perform: testSelector asSymbol] on: Error do: [:e | e printVerboseOn: FileStream stderr. e signal]");
+            // The above patch is modifying the dependencies of the SUnit package, fix the
+            // associated test
+            patchMethod("PackageDependencyTest", "testSUnit", "testSUnit self testPackage: #SUnit dependsExactlyOn: #(#''Chronology-Core'' Collections Kernel System Files)");
         }
         image.getOutput().println("Image ready for testing...");
     }
@@ -173,90 +167,6 @@
         }
     }
 
-    private static void ensureCleanImageState() {
-        if (idleProcess != null) {
-            resetProcessLists();
-            resetSemaphoreLists();
-            ensureRequiredProcessesForTesting();
-        }
-    }
-
-    private static void resetProcessLists() {
-        final Object[] lists = image.getProcessLists().getObjectStorage();
-        for (int i = 0; i < lists.length; i++) {
-            resetList(lists[i], "scheduler list #" + (i + 1));
-        }
-    }
-
-    private static void resetSemaphoreLists() {
-        image.interrupt.reset();
-        final Object interruptSema = image.getSpecialObject(SPECIAL_OBJECT.THE_INTERRUPT_SEMAPHORE);
-        resetList(interruptSema, "Interrupt semaphore");
-        final Object finalizationSema = image.getSpecialObject(SPECIAL_OBJECT.THE_FINALIZATION_SEMAPHORE);
-        resetList(finalizationSema, "Finalization semaphore");
-        final Object lowSpaceSema = image.getSpecialObject(SPECIAL_OBJECT.THE_LOW_SPACE_SEMAPHORE);
-        resetList(lowSpaceSema, "Low space semaphore");
-        // The timer semaphore is taken care of in ensureTimerLoop, since the delays need to be
-        // reset as well
-        final ArrayObject oldExternalObjects = (ArrayObject) image.getSpecialObject(SPECIAL_OBJECT.EXTERNAL_OBJECTS_ARRAY);
-        evaluate("[ ExternalObjectTable current " +
-                        "            initializeCaches;" +
-                        "            externalObjectsArray: (Smalltalk specialObjectsArray at: 39 put: (Array new: 20)) ] value");
-        final ArrayObject externalObjects = (ArrayObject) image.getSpecialObject(SPECIAL_OBJECT.EXTERNAL_OBJECTS_ARRAY);
-        assert oldExternalObjects.getSqueakHash() != externalObjects.getSqueakHash();
-    }
-
-    private static void resetList(final Object listOrNil, final String linkedListName) {
-        if (listOrNil instanceof PointersObject) {
-            final PointersObject linkedList = (PointersObject) listOrNil;
-            final Object key = linkedList.getFirstLink();
-            final Object value = linkedList.getLastLink();
-            if (key != NilObject.SINGLETON || value != NilObject.SINGLETON) {
-                if (key != value) {
-                    image.printToStdErr(String.format("Removing entries (%s->%s) from %s...", key, value, linkedListName));
-                } else {
-                    image.printToStdErr(String.format("Removing entry (%s) from %s...", key, linkedListName));
-                }
-                linkedList.instVarAtPut0Slow(LINKED_LIST.FIRST_LINK, NilObject.SINGLETON);
-                linkedList.instVarAtPut0Slow(LINKED_LIST.LAST_LINK, NilObject.SINGLETON);
-            }
-        }
-    }
-
-    private static void ensureTimerLoop() {
-        evaluate("[Delay primSignal: nil atUTCMicroseconds: 0. Delay classPool " +
-                        "at: #SuspendedDelays put: nil; at: #ScheduledDelay put: nil; at: #FinishedDelay put: nil; at: #ActiveDelay put: nil. " +
-                        "Delay startTimerEventLoop] value");
-    }
-
-    private static void ensureFinalization() {
-        evaluate("WeakArray startUp: true");
-    }
-
-    private static void ensureRequiredProcessesForTesting() {
-        ensureTimerLoop();
-        ensureLowSpaceWatcherAndIdleLoop();
-        ensureFinalization();
-        ensureActiveUserProcess();
-    }
-
-    private static void ensureActiveUserProcess() {
-        final PointersObject newProcess = new PointersObject(image, image.processClass);
-        newProcess.instVarAtPut0Slow(PROCESS.PRIORITY, Long.valueOf(USER_PRIORITY_LIST_INDEX + 1));
-        image.getScheduler().instVarAtPut0Slow(PROCESS_SCHEDULER.ACTIVE_PROCESS, newProcess);
-    }
-
-    private static void ensureLowSpaceWatcherAndIdleLoop() {
-        evaluate("ProcessorScheduler startUp: true");
-        final ArrayObject lists = image.getProcessLists();
-        final PointersObject priority10List = (PointersObject) ArrayObjectReadNode.getUncached().execute(lists, PRIORITY_10_LIST_INDEX);
-        final Object firstLink = priority10List.getFirstLink();
-        final Object lastLink = priority10List.getLastLink();
-        assert firstLink instanceof PointersObject && firstLink == lastLink &&
-                        ((PointersObject) firstLink).getNextLink() == NilObject.SINGLETON : "Unexpected idleProcess state";
-        idleProcess = (PointersObject) firstLink;
-    }
-
     protected static void patchMethod(final String className, final String selector, final String body) {
         image.getOutput().println("Patching " + className + ">>#" + selector + "...");
         final Object patchResult = evaluate(String.join(" ",
@@ -269,21 +179,33 @@
         if (testWithImageIsActive) {
             throw new IllegalStateException("The previous test case has not finished yet");
         }
-        ensureCleanImageState();
         System.out.println("\nRunning testcase " + request.testCase + "." + request.testSelector);
         try {
             return runWithTimeout(request, value -> extractFailuresAndErrorsFromTestResult(value), TIMEOUT_SECONDS);
         } catch (final TimeoutException e) {
-            reloadImage();
             return TestResult.fromException("did not terminate in " + TIMEOUT_SECONDS + "s", e);
         } catch (final InterruptedException e) {
             Thread.currentThread().interrupt();
             throw new RuntimeException("Test was interrupted");
         } catch (final ExecutionException e) {
-            if (request.reloadImageOnException) {
-                reloadImage();
-            }
             return TestResult.fromException("failed with an error", e.getCause());
+        }
+    }
+
+    public static void dumpState() {
+        MiscUtils.gc();
+        final StringBuilder sb = new StringBuilder("Thread dump");
+        DebugUtils.dumpThreads(sb);
+        System.err.println(sb.toString());
+        DebugUtils.forceGcWithHistogram();
+        try {
+            ManagementFactoryHelper.getDiagnosticMXBean().dumpHeap(System.currentTimeMillis() + ".hprof", true);
+        } catch (final IOException e) {
+            e.printStackTrace();
+        }
+        if (image != null) {
+            System.err.println(DebugUtils.currentState(image));
+            DebugUtils.printSqStackTrace();
         }
     }
 
@@ -302,6 +224,7 @@
         } finally {
             future.cancel(true);
             if (testWithImageIsActive) {
+                dumpState();
                 if (context != null) {
                     context.close(true);
                 }
@@ -316,14 +239,12 @@
             return TestResult.failure("did not return a ByteString, got " + result);
         }
         final String testResult = ((NativeObject) result).asStringUnsafe();
-<<<<<<< HEAD
-        if (PASSED_VALUE.equals("'" + testResult + "'")) {
-=======
         if (PASSED_VALUE.equals(testResult)) {
->>>>>>> d40df835
             return TestResult.success(testResult);
         } else {
             final boolean shouldPass = (boolean) evaluate(shouldPassCommand(request));
+            // we cannot estimate or reliably clean up the state of the image after some unknown
+            // exception was thrown
             if (shouldPass) {
                 return TestResult.failure(testResult);
             } else {
@@ -333,11 +254,7 @@
     }
 
     private static String testCommand(final TestRequest request) {
-<<<<<<< HEAD
-        return String.format("[(%s selector: #%s) runCase. %s] on: TestFailure, Error do: [:e | e signalerContext longStack]",
-=======
-        return String.format("[[(%s selector: #%s) runCase. '%s'] on: TestFailure do: [:e | e asString ]] on: Error do: [:e | e asString, String crlf, e signalerContext shortStack]",
->>>>>>> d40df835
+        return String.format("[(%s selector: #%s) runCase. '%s'] on: TestFailure, Error do: [:e | e signalerContext longStack]",
                         request.testCase, request.testSelector, PASSED_VALUE);
     }
 
@@ -348,12 +265,10 @@
     protected static final class TestRequest {
         protected final String testCase;
         protected final String testSelector;
-        protected final boolean reloadImageOnException;
-
-        protected TestRequest(final String testCase, final String testSelector, final boolean reloadImageOnException) {
+
+        protected TestRequest(final String testCase, final String testSelector) {
             this.testCase = testCase;
             this.testSelector = testSelector;
-            this.reloadImageOnException = reloadImageOnException;
         }
     }
 

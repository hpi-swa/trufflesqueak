/*
 * Copyright (c) 2017-2020 Software Architecture Group, Hasso Plattner Institute
 *
 * Licensed under the MIT License.
 */
package de.hpi.swa.graal.squeak.model;

import com.oracle.truffle.api.CompilerAsserts;
import com.oracle.truffle.api.profiles.ConditionProfile;

import de.hpi.swa.graal.squeak.image.SqueakImageChunk;
import de.hpi.swa.graal.squeak.image.SqueakImageContext;
import de.hpi.swa.graal.squeak.image.SqueakImageWriter;
import de.hpi.swa.graal.squeak.model.layout.ObjectLayouts.FORM;
import de.hpi.swa.graal.squeak.model.layout.ObjectLayouts.LINKED_LIST;
import de.hpi.swa.graal.squeak.model.layout.ObjectLayouts.PROCESS;
import de.hpi.swa.graal.squeak.model.layout.ObjectLayouts.SPECIAL_OBJECT;
import de.hpi.swa.graal.squeak.nodes.ObjectGraphNode.ObjectTracer;
import de.hpi.swa.graal.squeak.nodes.accessing.AbstractPointersObjectNodes.AbstractPointersObjectReadNode;
import de.hpi.swa.graal.squeak.nodes.accessing.AbstractPointersObjectNodes.AbstractPointersObjectWriteNode;
import de.hpi.swa.graal.squeak.nodes.accessing.SqueakObjectIdentityNode;
import de.hpi.swa.graal.squeak.nodes.accessing.UpdateSqueakObjectHashNode;

public final class PointersObject extends AbstractPointersObject {

    public PointersObject(final SqueakImageContext image) {
        super(image); // for special PointersObjects only
    }

    public PointersObject(final SqueakImageContext image, final long hash, final ClassObject klass) {
        super(image, hash, klass);
    }

    public PointersObject(final SqueakImageContext image, final ClassObject classObject) {
        super(image, classObject);
    }

    private PointersObject(final PointersObject original) {
        super(original);
    }

    public static PointersObject create(final AbstractPointersObjectWriteNode writeNode, final ClassObject squeakClass, final Object... pointers) {
        final PointersObject object = new PointersObject(squeakClass.image, squeakClass);
        for (int i = 0; i < pointers.length; i++) {
            writeNode.execute(object, i, pointers[i]);
        }
        return object;
    }

    @Override
    public void fillin(final SqueakImageChunk chunk) {
        final AbstractPointersObjectWriteNode writeNode = AbstractPointersObjectWriteNode.getUncached();
        final Object[] pointersObject = chunk.getPointers();
        initializeLayoutAndExtensionsUnsafe();
        for (int i = 0; i < pointersObject.length; i++) {
            writeNode.execute(this, i, pointersObject[i]);
        }
        assert size() == pointersObject.length;
        if (isProcess()) { /* Collect suspended contexts */
            chunk.getReader().getSuspendedContexts().put(this, getSuspendedContext());
        }
    }

    public void become(final PointersObject other) {
        becomeLayout(other);
    }

    public void pointersBecomeOneWay(final UpdateSqueakObjectHashNode updateHashNode, final Object[] from, final Object[] to, final boolean copyHash) {
        layoutValuesBecomeOneWay(updateHashNode, from, to, copyHash);
    }

    @Override
    public int size() {
        return instsize();
    }

    public boolean pointsTo(final SqueakObjectIdentityNode identityNode, final ConditionProfile isPrimitiveProfile, final Object thang) {
        return layoutValuesPointTo(identityNode, isPrimitiveProfile, thang);
    }

    public boolean isAssociation() {
        return getSqueakClass() == image.associationClass;
    }

    public boolean isActiveProcess() {
        return this == image.getActiveProcess();
    }

    public boolean isEmptyList() {
        return image.getFirstLink(this) == NilObject.SINGLETON;
    }

    public boolean isDisplay() {
        return this == image.getSpecialObject(SPECIAL_OBJECT.THE_DISPLAY);
    }

    public boolean isFraction() {
        return getSqueakClass() == image.fractionClass;
    }

    public boolean isPoint() {
        return getSqueakClass() == image.pointClass;
    }

    public AbstractSqueakObject getEffectiveProcess() {
        return image.getEffectiveProcess(this);
    }

    public long getExcessSignals() {
        return image.getExcessSignals(this);
    }

    public AbstractSqueakObject getFirstLink() {
        return image.getFirstLink(this);
    }

    public AbstractSqueakObject getLastLink() {
        return image.getLastLink(this);
    }

    public AbstractSqueakObject getMyList() {
        return image.getMyList(this);
    }

    public AbstractSqueakObject getNextLink() {
        return image.getNextLink(this);
    }

    public long getPriority() {
        return image.getPriority(this);
    }

    public AbstractSqueakObject getSuspendedContext() {
        return image.getSuspendedContext(this);
    }

    public boolean isProcess() {
        return getSqueakClass() == image.processClass;
    }

    public int[] getFormBits(final AbstractPointersObjectReadNode readNode) {
        return readNode.executeNative(this, FORM.BITS).getIntStorage();
    }

    public int getFormDepth(final AbstractPointersObjectReadNode readNode) {
        return (int) readNode.executeLong(this, FORM.DEPTH);
    }

    public int getFormHeight(final AbstractPointersObjectReadNode readNode) {
        return (int) readNode.executeLong(this, FORM.HEIGHT);
    }

    public int getFormWidth(final AbstractPointersObjectReadNode readNode) {
        return (int) readNode.executeLong(this, FORM.WIDTH);
    }

    public PointersObject removeFirstLinkOfList(final AbstractPointersObjectWriteNode writeNode) {
        // Remove the first process from the given linked list.
        final PointersObject first = (PointersObject) image.getFirstLink(this);
        final Object last = image.getLastLink(this);
        if (first == last) {
            writeNode.executeNil(this, LINKED_LIST.FIRST_LINK);
            writeNode.executeNil(this, LINKED_LIST.LAST_LINK);
        } else {
            writeNode.execute(this, LINKED_LIST.FIRST_LINK, image.getNextLink(first));
        }
        writeNode.executeNil(first, PROCESS.NEXT_LINK);
        return first;
    }

    public PointersObject shallowCopy() {
        return new PointersObject(this);
    }

    public void traceObjects(final ObjectTracer tracer) {
        super.traceLayoutObjects(tracer);
    }

    @Override
<<<<<<< HEAD
    public String toString() {
        CompilerAsserts.neverPartOfCompilation();
        final AbstractPointersObjectReadNode readNode = AbstractPointersObjectReadNode.getUncached();
        if (isPoint()) {
            return readNode.execute(this, 0) + "@" + readNode.execute(this, 1);
        }
        if (isFraction()) {
            return readNode.execute(this, 0) + " / " + readNode.execute(this, 1);
        }
        if (isAssociation()) {
            return readNode.execute(this, 0) + " -> " + readNode.execute(this, 1);
        }
        return super.toString();
=======
    public void write(final SqueakImageWriter writerNode) {
        super.writeHeaderAndLayoutObjects(writerNode);
>>>>>>> d40df835
    }
}<|MERGE_RESOLUTION|>--- conflicted
+++ resolved
@@ -177,7 +177,6 @@
     }
 
     @Override
-<<<<<<< HEAD
     public String toString() {
         CompilerAsserts.neverPartOfCompilation();
         final AbstractPointersObjectReadNode readNode = AbstractPointersObjectReadNode.getUncached();
@@ -191,9 +190,10 @@
             return readNode.execute(this, 0) + " -> " + readNode.execute(this, 1);
         }
         return super.toString();
-=======
+    }
+
+    @Override
     public void write(final SqueakImageWriter writerNode) {
         super.writeHeaderAndLayoutObjects(writerNode);
->>>>>>> d40df835
     }
 }
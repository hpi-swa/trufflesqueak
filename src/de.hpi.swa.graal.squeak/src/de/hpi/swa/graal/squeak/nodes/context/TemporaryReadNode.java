package de.hpi.swa.graal.squeak.nodes.context;

import com.oracle.truffle.api.dsl.Specialization;
import com.oracle.truffle.api.frame.VirtualFrame;

import de.hpi.swa.graal.squeak.model.CompiledCodeObject;
import de.hpi.swa.graal.squeak.nodes.SqueakNode;
import de.hpi.swa.graal.squeak.nodes.SqueakNodeWithCode;
import de.hpi.swa.graal.squeak.nodes.context.frame.FrameSlotReadNode;

public abstract class TemporaryReadNode extends SqueakNodeWithCode {
    @Child private FrameSlotReadNode readNode;

    protected TemporaryReadNode(final CompiledCodeObject code, final int tempIndex) {
        super(code);
        readNode = FrameSlotReadNode.create(code.getStackSlot(tempIndex));
    }

<<<<<<< HEAD
    @Specialization
=======
    public static SqueakNode create(final CompiledCodeObject code, final int tempIndex) {
        return TemporaryReadNodeGen.create(code, tempIndex);
    }

    @Specialization(guards = {"isVirtualized(frame)"})
    public final Object doReadVirtualized(final VirtualFrame frame) {
        return getReadNode().executeRead(frame);
    }

    @Fallback
>>>>>>> e066cbc1
    public final Object doRead(final VirtualFrame frame) {
        return readNode.executeRead(frame);
    }
}<|MERGE_RESOLUTION|>--- conflicted
+++ resolved
@@ -16,20 +16,11 @@
         readNode = FrameSlotReadNode.create(code.getStackSlot(tempIndex));
     }
 
-<<<<<<< HEAD
-    @Specialization
-=======
     public static SqueakNode create(final CompiledCodeObject code, final int tempIndex) {
         return TemporaryReadNodeGen.create(code, tempIndex);
     }
 
-    @Specialization(guards = {"isVirtualized(frame)"})
-    public final Object doReadVirtualized(final VirtualFrame frame) {
-        return getReadNode().executeRead(frame);
-    }
-
-    @Fallback
->>>>>>> e066cbc1
+    @Specialization
     public final Object doRead(final VirtualFrame frame) {
         return readNode.executeRead(frame);
     }

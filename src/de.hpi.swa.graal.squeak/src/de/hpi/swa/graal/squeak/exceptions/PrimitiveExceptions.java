--- conflicted
+++ resolved
@@ -43,9 +43,6 @@
     public static final class PrimitiveFailed extends AbstractPrimitiveFailed {
         private static final long serialVersionUID = 1L;
 
-<<<<<<< HEAD
-        public static PrimitiveFailed andTransferToInterpreter() {
-=======
         public PrimitiveFailed() {
             this(ERROR_TABLE.GENERIC_ERROR);
         }
@@ -54,8 +51,7 @@
             super(reasonCode);
         }
 
-        public static void andTransferToInterpreter() {
->>>>>>> e066cbc1
+        public static PrimitiveFailed andTransferToInterpreter() {
             CompilerDirectives.transferToInterpreter();
             throw new PrimitiveFailed();
         }

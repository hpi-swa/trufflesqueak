--- conflicted
+++ resolved
@@ -368,7 +368,7 @@
                     throw new IOException("Could not retrieve remote address");
                 }
             } else {
-                return 0;
+                return 0L;
             }
 
         }
@@ -762,18 +762,7 @@
         @Specialization
         protected final Object doWork(@SuppressWarnings("unused") final Object receiver, final long socketID) {
             try {
-<<<<<<< HEAD
-                final Object result = socketImpl.getRemoteAddress();
-                if (result instanceof byte[]) {
-                    return code.image.wrap((byte[]) result);
-                } else if (result instanceof Integer) {
-                    return ((Integer) result).longValue();
-                } else {
-                    throw new PrimitiveFailed();
-                }
-=======
                 return code.image.wrap(getSocketImplOrPrimFail(socketID).getRemoteAddress());
->>>>>>> ea8c5100
             } catch (IOException e) {
                 code.image.getError().println(e);
                 return 0;

package de.hpi.swa.graal.squeak.nodes.process;

import com.oracle.truffle.api.dsl.Fallback;
import com.oracle.truffle.api.dsl.Specialization;

import de.hpi.swa.graal.squeak.exceptions.SqueakExceptions.SqueakException;
import de.hpi.swa.graal.squeak.image.SqueakImageContext;
import de.hpi.swa.graal.squeak.model.AbstractSqueakObject;
import de.hpi.swa.graal.squeak.model.ObjectLayouts.LINKED_LIST;
import de.hpi.swa.graal.squeak.model.ObjectLayouts.PROCESS;
import de.hpi.swa.graal.squeak.model.PointersObject;
import de.hpi.swa.graal.squeak.nodes.AbstractNodeWithImage;
import de.hpi.swa.graal.squeak.nodes.accessing.SqueakObjectAtPut0Node;

public abstract class LinkProcessToListNode extends AbstractNodeWithImage {
    @Child private SqueakObjectAtPut0Node atPut0Node = SqueakObjectAtPut0Node.create();
    @Child protected IsEmptyListNode isEmptyListNode;

<<<<<<< HEAD
    public static LinkProcessToListNode create(final SqueakImageContext image) {
        return LinkProcessToListNodeGen.create(image);
    }

    protected LinkProcessToListNode(final SqueakImageContext image) {
        super(image);
        isEmptyListNode = IsEmptyListNode.create(image);
=======
    protected LinkProcessToListNode(final CompiledCodeObject code) {
        super(code);
        isEmptyListNode = IsEmptyListNode.create(code.image);
>>>>>>> e066cbc1
    }

    public static LinkProcessToListNode create(final CompiledCodeObject code) {
        return LinkProcessToListNodeGen.create(code);
    }

    public abstract void executeLink(Object process, Object list);

    @Specialization(guards = "isEmptyListNode.executeIsEmpty(list)")
    protected void doLinkEmptyList(final AbstractSqueakObject process, final PointersObject list) {
        // Add the given process to the given linked list and set the backpointer
        // of process to its new list.
        list.atput0(LINKED_LIST.FIRST_LINK, process);
        list.atput0(LINKED_LIST.LAST_LINK, process);
        atPut0Node.execute(process, PROCESS.LIST, list);
    }

    @Specialization(guards = "!isEmptyListNode.executeIsEmpty(list)")
    protected void doLinkNotEmptyList(final AbstractSqueakObject process, final PointersObject list) {
        atPut0Node.execute(list.at0(LINKED_LIST.LAST_LINK), PROCESS.NEXT_LINK, process);
        list.atput0(LINKED_LIST.LAST_LINK, process);
        atPut0Node.execute(process, PROCESS.LIST, list);
    }

    @Fallback
    protected void doFallback(final Object process, final Object list) {
        throw new SqueakException("Expected [AbstractSqueakObject, PointersObject], got [" + process + ", " + list + "]");
    }
}<|MERGE_RESOLUTION|>--- conflicted
+++ resolved
@@ -16,23 +16,13 @@
     @Child private SqueakObjectAtPut0Node atPut0Node = SqueakObjectAtPut0Node.create();
     @Child protected IsEmptyListNode isEmptyListNode;
 
-<<<<<<< HEAD
-    public static LinkProcessToListNode create(final SqueakImageContext image) {
-        return LinkProcessToListNodeGen.create(image);
-    }
-
     protected LinkProcessToListNode(final SqueakImageContext image) {
         super(image);
         isEmptyListNode = IsEmptyListNode.create(image);
-=======
-    protected LinkProcessToListNode(final CompiledCodeObject code) {
-        super(code);
-        isEmptyListNode = IsEmptyListNode.create(code.image);
->>>>>>> e066cbc1
     }
 
-    public static LinkProcessToListNode create(final CompiledCodeObject code) {
-        return LinkProcessToListNodeGen.create(code);
+    public static LinkProcessToListNode create(final SqueakImageContext image) {
+        return LinkProcessToListNodeGen.create(image);
     }
 
     public abstract void executeLink(Object process, Object list);

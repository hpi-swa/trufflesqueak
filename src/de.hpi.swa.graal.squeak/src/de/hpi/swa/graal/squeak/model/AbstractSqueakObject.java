package de.hpi.swa.graal.squeak.model;

import com.oracle.truffle.api.CompilerDirectives;
import com.oracle.truffle.api.CompilerDirectives.CompilationFinal;
import com.oracle.truffle.api.interop.ForeignAccess;
import com.oracle.truffle.api.interop.TruffleObject;

import de.hpi.swa.graal.squeak.image.SqueakImageChunk;
import de.hpi.swa.graal.squeak.image.SqueakImageContext;
import de.hpi.swa.graal.squeak.instrumentation.SqueakObjectMessageResolutionForeign;
import de.hpi.swa.graal.squeak.model.ObjectLayouts.SPECIAL_OBJECT_INDEX;

public abstract class AbstractSqueakObject implements TruffleObject {
    private static final int IDENTITY_HASH_MASK = 0x400000 - 1;
    private static final byte PINNED_BIT_SHIFT = 30;

    public final SqueakImageContext image;

    @CompilationFinal private long hash;
    @CompilationFinal private ClassObject sqClass;

    protected AbstractSqueakObject(final SqueakImageContext image) {
        this(image, null);
    }

    protected AbstractSqueakObject(final SqueakImageContext image, final ClassObject klass) {
        this.image = image;
        this.hash = hashCode() & IDENTITY_HASH_MASK;
        this.sqClass = klass;
    }

<<<<<<< HEAD
    public static final boolean isInstance(final TruffleObject obj) {
        return obj instanceof AbstractSqueakObject;
    }

    public final void fillinHashAndClass(final SqueakImageChunk chunk) {
        hash = chunk.getHash();
        sqClass = chunk.getSqClass();
=======
    public void fillin(final AbstractImageChunk chunk) {
        setSqueakHash(chunk.getHash());
        setSqClass(chunk.getSqClass());
>>>>>>> 34a316bf
    }

    @Override
    public String toString() {
        return "a " + getSqClassName();
    }

    public final long squeakHash() {
        return hash;
    }

    public final void setSqueakHash(final long hash) {
        CompilerDirectives.transferToInterpreterAndInvalidate();
        this.hash = hash;
    }

    public final ClassObject getSqClass() {
        return sqClass;
    }

    public final void setSqClass(final ClassObject newCls) {
        CompilerDirectives.transferToInterpreterAndInvalidate();
        this.sqClass = newCls;
    }

    public String nameAsClass() {
        return "???NotAClass";
    }

    public final String getSqClassName() {
        if (isClass()) {
            return nameAsClass() + " class";
        } else {
            return getSqClass().nameAsClass();
        }
    }

    public final boolean isClass() {
        assert !(this instanceof ClassObject) || (image.metaclass == getSqClass() || image.metaclass == getSqClass().getSqClass());
        return this instanceof ClassObject;
    }

    public final boolean isNil() {
        return this instanceof NilObject;
    }

    public final boolean isSpecialKindAt(final long index) {
        return getSqClass() == image.specialObjectsArray.at0(index);
    }

    public final boolean isSpecialClassAt(final long index) {
        return this == image.specialObjectsArray.at0(index);
    }

    public final boolean isSemaphore() {
        return isSpecialKindAt(SPECIAL_OBJECT_INDEX.ClassSemaphore);
    }

    public final void becomeOtherClass(final AbstractSqueakObject other) {
        final ClassObject otherSqClass = other.sqClass;
        other.setSqClass(this.sqClass);
        this.setSqClass(otherSqClass);
    }

    public final boolean isPinned() {
        return ((hash >> PINNED_BIT_SHIFT) & 1) == 1;
    }

    public final void setPinned() {
        setSqueakHash(hash | (1 << PINNED_BIT_SHIFT));
    }

    public final void unsetPinned() {
        setSqueakHash(hash & ~(1 << PINNED_BIT_SHIFT));
    }

    /*
     * Methods for Truffle.
     */

    @Override
    public final ForeignAccess getForeignAccess() {
        return SqueakObjectMessageResolutionForeign.ACCESS;
    }

    public static final boolean isInstance(final TruffleObject obj) {
        return obj instanceof AbstractSqueakObject;
    }
}<|MERGE_RESOLUTION|>--- conflicted
+++ resolved
@@ -29,19 +29,9 @@
         this.sqClass = klass;
     }
 
-<<<<<<< HEAD
-    public static final boolean isInstance(final TruffleObject obj) {
-        return obj instanceof AbstractSqueakObject;
-    }
-
     public final void fillinHashAndClass(final SqueakImageChunk chunk) {
         hash = chunk.getHash();
         sqClass = chunk.getSqClass();
-=======
-    public void fillin(final AbstractImageChunk chunk) {
-        setSqueakHash(chunk.getHash());
-        setSqClass(chunk.getSqClass());
->>>>>>> 34a316bf
     }
 
     @Override

--- conflicted
+++ resolved
@@ -4,19 +4,17 @@
 import java.util.Arrays;
 import java.util.List;
 
+import com.oracle.truffle.api.CompilerDirectives.CompilationFinal;
 import com.oracle.truffle.api.dsl.Fallback;
 import com.oracle.truffle.api.dsl.GenerateNodeFactory;
 import com.oracle.truffle.api.dsl.ImportStatic;
 import com.oracle.truffle.api.dsl.NodeFactory;
 import com.oracle.truffle.api.dsl.Specialization;
 import com.oracle.truffle.api.frame.VirtualFrame;
-<<<<<<< HEAD
 import com.oracle.truffle.api.nodes.LoopNode;
 import com.oracle.truffle.api.nodes.Node;
-=======
 import com.oracle.truffle.api.nodes.Node;
 import com.oracle.truffle.api.profiles.BranchProfile;
->>>>>>> 9429055d
 import com.oracle.truffle.api.profiles.ValueProfile;
 
 import de.hpi.swa.graal.squeak.exceptions.PrimitiveExceptions.PrimitiveFailed;
@@ -28,14 +26,11 @@
 import de.hpi.swa.graal.squeak.model.ObjectLayouts.FORM;
 import de.hpi.swa.graal.squeak.model.PointersObject;
 import de.hpi.swa.graal.squeak.nodes.accessing.SqueakObjectAt0Node;
-<<<<<<< HEAD
 import de.hpi.swa.graal.squeak.nodes.plugins.BitBltPluginFactory.CopyNodeGen;
 import de.hpi.swa.graal.squeak.nodes.plugins.BitBltPluginFactory.BlendNodeGen;
-=======
 import de.hpi.swa.graal.squeak.nodes.accessing.SqueakObjectSizeNode;
 import de.hpi.swa.graal.squeak.nodes.plugins.BitBltPluginFactory.HandleReceiverAndBitmapHelperNodeGen;
 import de.hpi.swa.graal.squeak.nodes.plugins.BitBltPluginFactory.PixelValueAtHelperNodeGen;
->>>>>>> 9429055d
 import de.hpi.swa.graal.squeak.nodes.primitives.AbstractPrimitiveFactoryHolder;
 import de.hpi.swa.graal.squeak.nodes.primitives.AbstractPrimitiveNode;
 import de.hpi.swa.graal.squeak.nodes.primitives.SqueakPrimitive;
@@ -369,17 +364,12 @@
     @GenerateNodeFactory
     @SqueakPrimitive(name = "primitiveCopyBits")
     protected abstract static class PrimCopyBitsNode extends AbstractPrimitiveNode {
-<<<<<<< HEAD
         @CompilationFinal private final ValueProfile halftoneFormStorageType = ValueProfile.createClassProfile();
         @CompilationFinal private final ValueProfile destinationBitsStorageType = ValueProfile.createClassProfile();
         @CompilationFinal private final ValueProfile sourceBitsStorageType = ValueProfile.createClassProfile();
 
         @CompilationFinal protected final ValueProfile sourceBitsByteStorageType = ValueProfile.createClassProfile();
 
-=======
-        private final ValueProfile halftoneFormStorageType = ValueProfile.createClassProfile();
-        private final ValueProfile destinationBitsStorageType = ValueProfile.createClassProfile();
->>>>>>> 9429055d
         @Child private SqueakObjectAt0Node at0Node = SqueakObjectAt0Node.create();
         @Child private SimulationPrimitiveNode simulateNode;
         @Child private CopyNode fillNode = CopyNode.create();
@@ -630,7 +620,87 @@
         }
     }
 
-<<<<<<< HEAD
+    @ImportStatic(FORM.class)
+    @GenerateNodeFactory
+    @SqueakPrimitive(name = "primitivePixelValueAt")
+    protected abstract static class PrimPixelValueAtNode extends AbstractPrimitiveNode {
+        @Child private SqueakObjectAt0Node at0Node = SqueakObjectAt0Node.create();
+        @Child protected SqueakObjectSizeNode sizeNode = SqueakObjectSizeNode.create();
+        @Child private HandleReceiverAndBitmapHelperNode handleNode = HandleReceiverAndBitmapHelperNode.create();
+
+        public PrimPixelValueAtNode(final CompiledMethodObject method, final int numArguments) {
+            super(method, numArguments);
+        }
+
+        @SuppressWarnings("unused")
+        @Specialization(guards = {"xValue < 0 || yValue < 0"})
+        protected static final long doQuickReturn(final PointersObject receiver, final long xValue, final long yValue) {
+            return 0L;
+        }
+
+        @Specialization(guards = {"xValue >= 0", "yValue > 0", "sizeNode.execute(receiver) > OFFSET"})
+        protected final long doValueAt(final PointersObject receiver, final long xValue, final long yValue) {
+            return handleNode.executeValueAt(receiver, xValue, yValue, at0Node.execute(receiver, FORM.BITS));
+        }
+    }
+
+    /*
+     * Helper Nodes
+     */
+
+    protected abstract static class HandleReceiverAndBitmapHelperNode extends Node {
+        @Child private SqueakObjectAt0Node at0Node = SqueakObjectAt0Node.create();
+        @Child private PixelValueAtHelperNode pixelValueNode = PixelValueAtHelperNode.create();
+
+        protected static HandleReceiverAndBitmapHelperNode create() {
+            return HandleReceiverAndBitmapHelperNodeGen.create();
+        }
+
+        protected abstract long executeValueAt(PointersObject receiver, long xValue, long yValue, Object bitmap);
+
+        @Specialization(guards = "bitmap.isIntType()")
+        protected final long doInts(final PointersObject receiver, final long xValue, final long yValue, final NativeObject bitmap) {
+            final Object width = at0Node.execute(receiver, FORM.WIDTH);
+            final Object height = at0Node.execute(receiver, FORM.HEIGHT);
+            final Object depth = at0Node.execute(receiver, FORM.DEPTH);
+            return pixelValueNode.executeValueAt(receiver, xValue, yValue, bitmap, width, height, depth);
+        }
+    }
+
+    protected abstract static class PixelValueAtHelperNode extends Node {
+        private final ValueProfile intProfile = ValueProfile.createClassProfile();
+        private final BranchProfile errorProfile = BranchProfile.create();
+
+        protected static PixelValueAtHelperNode create() {
+            return PixelValueAtHelperNodeGen.create();
+        }
+
+        protected abstract long executeValueAt(PointersObject receiver, long xValue, long yValue, NativeObject bitmap, Object width, Object height, Object depth);
+
+        @SuppressWarnings("unused")
+        @Specialization(guards = "xValue >= width || yValue >= height")
+        protected static final long doQuickReturn(final PointersObject receiver, final long xValue, final long yValue, final NativeObject bitmap, final long width, final long height,
+                        final long depth) {
+            return 0L;
+        }
+
+        @Specialization(guards = "bitmap.isIntType()")
+        protected final long doInts(@SuppressWarnings("unused") final PointersObject receiver, final long xValue, final long yValue, final NativeObject bitmap, final long width,
+                        final long height, final long depth) {
+            final long ppW = 32 / depth;
+            final long stride = (width + ppW - 1) / ppW;
+            final int[] ints = bitmap.getIntStorage(intProfile);
+            if (ints.length > stride * height) {
+                errorProfile.enter();
+                throw new PrimitiveFailed();
+            }
+            final int word = ints[(int) ((yValue * stride) + Math.floorDiv(xValue, ppW))];
+            final int mask = 0xFFFFFFFF >> (32 - depth);
+            final long shift = 32 - (((xValue & (ppW - 1)) + 1) * depth);
+            return ((word >> shift) & mask) & 0xffffffffL;
+        }
+    }
+
     @GenerateNodeFactory
     @SqueakPrimitive(name = "primitiveDisplayString")
     protected abstract static class PrimDisplayStringNode extends AbstractPrimitiveNode {
@@ -642,92 +712,6 @@
         @Child private SimulationPrimitiveNode simulateNode;
         @Child private CopyNode fillNode = CopyNode.create();
         @Child private BlendNode blendNode = BlendNode.create();
-=======
-    @ImportStatic(FORM.class)
-    @GenerateNodeFactory
-    @SqueakPrimitive(name = "primitivePixelValueAt")
-    protected abstract static class PrimPixelValueAtNode extends AbstractPrimitiveNode {
-        @Child private SqueakObjectAt0Node at0Node = SqueakObjectAt0Node.create();
-        @Child protected SqueakObjectSizeNode sizeNode = SqueakObjectSizeNode.create();
-        @Child private HandleReceiverAndBitmapHelperNode handleNode = HandleReceiverAndBitmapHelperNode.create();
-
-        public PrimPixelValueAtNode(final CompiledMethodObject method, final int numArguments) {
-            super(method, numArguments);
-        }
-
-        @SuppressWarnings("unused")
-        @Specialization(guards = {"xValue < 0 || yValue < 0"})
-        protected static final long doQuickReturn(final PointersObject receiver, final long xValue, final long yValue) {
-            return 0L;
-        }
-
-        @Specialization(guards = {"xValue >= 0", "yValue > 0", "sizeNode.execute(receiver) > OFFSET"})
-        protected final long doValueAt(final PointersObject receiver, final long xValue, final long yValue) {
-            return handleNode.executeValueAt(receiver, xValue, yValue, at0Node.execute(receiver, FORM.BITS));
-        }
-    }
-
-    /*
-     * Helper Nodes
-     */
-
-    protected abstract static class HandleReceiverAndBitmapHelperNode extends Node {
-        @Child private SqueakObjectAt0Node at0Node = SqueakObjectAt0Node.create();
-        @Child private PixelValueAtHelperNode pixelValueNode = PixelValueAtHelperNode.create();
-
-        protected static HandleReceiverAndBitmapHelperNode create() {
-            return HandleReceiverAndBitmapHelperNodeGen.create();
-        }
-
-        protected abstract long executeValueAt(PointersObject receiver, long xValue, long yValue, Object bitmap);
-
-        @Specialization(guards = "bitmap.isIntType()")
-        protected final long doInts(final PointersObject receiver, final long xValue, final long yValue, final NativeObject bitmap) {
-            final Object width = at0Node.execute(receiver, FORM.WIDTH);
-            final Object height = at0Node.execute(receiver, FORM.HEIGHT);
-            final Object depth = at0Node.execute(receiver, FORM.DEPTH);
-            return pixelValueNode.executeValueAt(receiver, xValue, yValue, bitmap, width, height, depth);
-        }
-    }
-
-    protected abstract static class PixelValueAtHelperNode extends Node {
-        private final ValueProfile intProfile = ValueProfile.createClassProfile();
-        private final BranchProfile errorProfile = BranchProfile.create();
-
-        protected static PixelValueAtHelperNode create() {
-            return PixelValueAtHelperNodeGen.create();
-        }
-
-        protected abstract long executeValueAt(PointersObject receiver, long xValue, long yValue, NativeObject bitmap, Object width, Object height, Object depth);
-
-        @SuppressWarnings("unused")
-        @Specialization(guards = "xValue >= width || yValue >= height")
-        protected static final long doQuickReturn(final PointersObject receiver, final long xValue, final long yValue, final NativeObject bitmap, final long width, final long height,
-                        final long depth) {
-            return 0L;
-        }
-
-        @Specialization(guards = "bitmap.isIntType()")
-        protected final long doInts(@SuppressWarnings("unused") final PointersObject receiver, final long xValue, final long yValue, final NativeObject bitmap, final long width,
-                        final long height, final long depth) {
-            final long ppW = 32 / depth;
-            final long stride = (width + ppW - 1) / ppW;
-            final int[] ints = bitmap.getIntStorage(intProfile);
-            if (ints.length > stride * height) {
-                errorProfile.enter();
-                throw new PrimitiveFailed();
-            }
-            final int word = ints[(int) ((yValue * stride) + Math.floorDiv(xValue, ppW))];
-            final int mask = 0xFFFFFFFF >> (32 - depth);
-            final long shift = 32 - (((xValue & (ppW - 1)) + 1) * depth);
-            return ((word >> shift) & mask) & 0xffffffffL;
-        }
-    }
-
-    /*
-     * Primitive Helper Functions
-     */
->>>>>>> 9429055d
 
         static final boolean measure = false;
 
@@ -740,8 +724,12 @@
             }
         }
 
+        boolean disable() {
+            return false;
+        }
+
         // prototype, currently disabled
-        @Specialization(guards = {"false",
+        @Specialization(guards = {"disable()",
                         "hasDestinationFormDepth(receiver, 4)",
                         "hasSourceFormDepth(receiver, 4)"})
         protected final Object doDisplayStringDummy(final VirtualFrame frame, final PointersObject receiver, final NativeObject sourceString, final long startIndex, final long stopIndex,

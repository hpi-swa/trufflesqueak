--- conflicted
+++ resolved
@@ -20,14 +20,10 @@
 import de.hpi.swa.graal.squeak.nodes.plugins.HostWindowPlugin;
 import de.hpi.swa.graal.squeak.nodes.plugins.LargeIntegers;
 import de.hpi.swa.graal.squeak.nodes.plugins.MiscPrimitivePlugin;
-<<<<<<< HEAD
-import de.hpi.swa.graal.squeak.nodes.plugins.SocketPlugin;
-=======
 import de.hpi.swa.graal.squeak.nodes.plugins.PolyglotPlugin;
 import de.hpi.swa.graal.squeak.nodes.plugins.UUIDPlugin;
 import de.hpi.swa.graal.squeak.nodes.plugins.UnixOSProcessPlugin;
 import de.hpi.swa.graal.squeak.nodes.plugins.Win32OSProcessPlugin;
->>>>>>> 970372de
 import de.hpi.swa.graal.squeak.nodes.primitives.impl.ArithmeticPrimitives;
 import de.hpi.swa.graal.squeak.nodes.primitives.impl.ArrayStreamPrimitives;
 import de.hpi.swa.graal.squeak.nodes.primitives.impl.BlockClosurePrimitives;
@@ -37,6 +33,7 @@
 import de.hpi.swa.graal.squeak.nodes.primitives.impl.MiscellaneousPrimitives;
 import de.hpi.swa.graal.squeak.nodes.primitives.impl.MiscellaneousPrimitives.SimulationPrimitiveNode;
 import de.hpi.swa.graal.squeak.nodes.primitives.impl.StoragePrimitives;
+import de.hpi.swa.graal.squeak.nodes.plugins.SocketPlugin;
 
 public abstract class PrimitiveNodeFactory {
     @CompilationFinal(dimensions = 1) private static final AbstractPrimitiveFactoryHolder[] indexPrimitives = new AbstractPrimitiveFactoryHolder[]{
@@ -55,16 +52,12 @@
                     new HostWindowPlugin(),
                     new LargeIntegers(),
                     new MiscPrimitivePlugin(),
-<<<<<<< HEAD
-                    new SocketPlugin()};
-    @CompilationFinal(dimensions = 1) private static final String[] simulatedPlugins = new String[]{"BitBltPlugin", "B2DPlugin", "BalloonPlugin"};
-=======
                     new PolyglotPlugin(),
                     new UnixOSProcessPlugin(),
                     new UUIDPlugin(),
-                    new Win32OSProcessPlugin()};
+                    new Win32OSProcessPlugin(),
+		    new SocketPlugin()};
     @CompilationFinal(dimensions = 1) private static final String[] simulatedPlugins = new String[]{"B2DPlugin", "BalloonPlugin"};
->>>>>>> 970372de
     @CompilationFinal private static final Map<Integer, NodeFactory<? extends AbstractPrimitiveNode>> primitiveTable;
 
     static {

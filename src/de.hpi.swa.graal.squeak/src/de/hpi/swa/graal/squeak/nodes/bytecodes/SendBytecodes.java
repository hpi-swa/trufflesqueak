package de.hpi.swa.graal.squeak.nodes.bytecodes;

import java.util.ArrayList;
import java.util.Collection;
import java.util.Collections;
import java.util.Comparator;
import java.util.HashMap;
import java.util.LinkedHashMap;
import java.util.List;
import java.util.Map;
import java.util.Map.Entry;
import java.util.stream.Collectors;

import com.oracle.truffle.api.CompilerDirectives;
import com.oracle.truffle.api.CompilerDirectives.CompilationFinal;
import com.oracle.truffle.api.debug.DebuggerTags;
import com.oracle.truffle.api.frame.VirtualFrame;
import com.oracle.truffle.api.instrumentation.GenerateWrapper;
import com.oracle.truffle.api.instrumentation.InstrumentableNode;
import com.oracle.truffle.api.instrumentation.ProbeNode;
import com.oracle.truffle.api.instrumentation.StandardTags;
import com.oracle.truffle.api.instrumentation.Tag;
import com.oracle.truffle.api.source.SourceSection;

import de.hpi.swa.graal.squeak.exceptions.PrimitiveExceptions.PrimitiveWithoutResultException;
import de.hpi.swa.graal.squeak.model.ClassObject;
import de.hpi.swa.graal.squeak.model.CompiledCodeObject;
import de.hpi.swa.graal.squeak.model.NativeObject;
import de.hpi.swa.graal.squeak.nodes.DispatchSendNode;
import de.hpi.swa.graal.squeak.nodes.LookupNode;
import de.hpi.swa.graal.squeak.nodes.accessing.CompiledCodeNodes.GetCompiledMethodNode;
import de.hpi.swa.graal.squeak.nodes.context.SqueakLookupClassNode;
import de.hpi.swa.graal.squeak.nodes.context.stack.StackPopNReversedNode;
import de.hpi.swa.graal.squeak.nodes.context.stack.StackPushNode;

public final class SendBytecodes {

    @GenerateWrapper
    public abstract static class AbstractSendNode extends AbstractBytecodeNode implements InstrumentableNode {
        @CompilationFinal protected final NativeObject selector;
        @CompilationFinal private final int argumentCount;
        @Child protected SqueakLookupClassNode lookupClassNode;
        @Child private LookupNode lookupNode = LookupNode.create();
        @Child private DispatchSendNode dispatchSendNode;
        @Child private StackPopNReversedNode popNReversedNode;
        @Child private StackPushNode pushNode = StackPushNode.create();
        @CompilationFinal private SourceSection sourceSection;

        private static class Invocation {
            long totalTime;
            long num;

            public Invocation(long time) {
                totalTime = time;
                num = 1;
            }

            public void add(long time) {
                num++;
                totalTime += Math.max(time, 1);
            }

            public double relativeTime() {
                return totalTime / (double) num;
            }

            public int compare(Invocation other) {
                return relativeTime() < other.relativeTime() ? -1 : relativeTime() == other.relativeTime() ? 0 : 1;
            }
        }

        private static HashMap<String, Invocation> calls = new HashMap<>();
        private static long lastReport = 0;

        private static void report(CompiledCodeObject lookupResult, long time) {
            long now = System.currentTimeMillis();

            if (now - lastReport > 8000) {
                displayReport(true);
                lastReport = now;
            }

            String s = lookupResult.toString();
            if (calls.containsKey(s)) {
                calls.get(s).add(time);
            } else {
                calls.put(s, new Invocation(time));
            }
        }

        private static void displayReport(boolean clearAfter) {
            System.err.println(">> " + calls.size() + " Entries.");
            List<Entry<String, Invocation>> list = new ArrayList<>(calls.entrySet());
            list = list.stream().filter((a) -> a.getValue().num > 100).sorted((a, b) -> b.getValue().compare(a.getValue())).collect(Collectors.toList());

            // Collections.sort(list, (a, b) -> b.getValue().compare(a.getValue()));
            int num = 0;
            for (Entry<String, Invocation> entry : list) {
                if (num > 30)
                    break;
                System.err.println(" --- " + entry.getKey() + " : " + entry.getValue().totalTime + " / " + entry.getValue().num + " (" + entry.getValue().relativeTime() + ")");
                num++;
            }
            System.err.println("");

            if (clearAfter)
                calls.clear();
        }

        private AbstractSendNode(final CompiledCodeObject code, final int index, final int numBytecodes, final Object sel, final int argcount) {
            super(code, index, numBytecodes);
            selector = sel instanceof NativeObject ? (NativeObject) sel : code.image.doesNotUnderstand;
            argumentCount = argcount;
            lookupClassNode = SqueakLookupClassNode.create(code.image);
            popNReversedNode = StackPopNReversedNode.create(code, 1 + argumentCount);
            dispatchSendNode = DispatchSendNode.create(code.image);
        }

        protected AbstractSendNode(final AbstractSendNode original) {
            this(original.code, original.index, original.numBytecodes, original.selector, original.argumentCount);
        }

        @Override
        public final void executeVoid(final VirtualFrame frame) {
            final Object result;
            try {
                result = executeSend(frame);
            } catch (PrimitiveWithoutResultException e) {
                return; // ignoring result
            }
            pushNode.executeWrite(frame, result);
        }

        public final Object executeSend(final VirtualFrame frame) {
            final Object[] rcvrAndArgs = (Object[]) popNReversedNode.executeRead(frame);
            final ClassObject rcvrClass = lookupClassNode.executeLookup(rcvrAndArgs[0]);
            final Object lookupResult = lookupNode.executeLookup(rcvrClass, selector);
<<<<<<< HEAD
            final Object contextOrMarker = readContextNode.executeRead(frame);

            // long start = System.currentTimeMillis();
            Object ret = dispatchSendNode.executeSend(frame, selector, lookupResult, rcvrClass, rcvrAndArgs, contextOrMarker);
            // report((CompiledCodeObject) lookupResult, System.currentTimeMillis() - start);
            return ret;
=======
            final Object contextOrMarker = getContextOrMarker(frame);
            return dispatchSendNode.executeSend(frame, selector, lookupResult, rcvrClass, rcvrAndArgs, contextOrMarker);
>>>>>>> 53fd8f4e
        }

        public final Object getSelector() {
            return selector;
        }

        @Override
        public String toString() {
            return "send: " + selector.asString();
        }

        @Override
        public final boolean hasTag(final Class<? extends Tag> tag) {
            return (tag == StandardTags.CallTag.class) || (tag == DebuggerTags.AlwaysHalt.class);
        }

        @Override
        public boolean isInstrumentable() {
            return true;
        }

        public WrapperNode createWrapper(final ProbeNode probe) {
            return new AbstractSendNodeWrapper(this, this, probe);
        }
    }

    public static final class SecondExtendedSendNode extends AbstractSendNode {
        public SecondExtendedSendNode(final CompiledCodeObject code, final int index, final int numBytecodes, final int i) {
            super(code, index, numBytecodes, code.getLiteral(i & 63), i >> 6);
        }
    }

    public static final class SendLiteralSelectorNode extends AbstractSendNode {
        public static AbstractBytecodeNode create(final CompiledCodeObject code, final int index, final int numBytecodes, final int literalIndex, final int argCount) {
            final Object selector = code.getLiteral(literalIndex);
            return new SendLiteralSelectorNode(code, index, numBytecodes, selector, argCount);
        }

        public SendLiteralSelectorNode(final CompiledCodeObject code, final int index, final int numBytecodes, final Object selector, final int argCount) {
            super(code, index, numBytecodes, selector, argCount);
        }
    }

    public static final class SendSelectorNode extends AbstractSendNode {
        public static SendSelectorNode createForSpecialSelector(final CompiledCodeObject code, final int index, final int selectorIndex) {
            final NativeObject specialSelector = code.image.specialSelectorsArray[selectorIndex];
            final int numArguments = code.image.specialSelectorsNumArgs[selectorIndex];
            return new SendSelectorNode(code, index, 1, specialSelector, numArguments);
        }

        public SendSelectorNode(final CompiledCodeObject code, final int index, final int numBytecodes, final Object selector, final int argcount) {
            super(code, index, numBytecodes, selector, argcount);
        }
    }

    public static final class SendSelfSelector extends AbstractSendNode {
        public SendSelfSelector(final CompiledCodeObject code, final int index, final int numBytecodes, final Object selector, final int numArgs) {
            super(code, index, numBytecodes, selector, numArgs);
        }
    }

    public static final class SingleExtendedSendNode extends AbstractSendNode {
        public SingleExtendedSendNode(final CompiledCodeObject code, final int index, final int numBytecodes, final int param) {
            super(code, index, numBytecodes, code.getLiteral(param & 31), param >> 5);
        }
    }

    public static final class SingleExtendedSuperNode extends AbstractSendNode {

        protected static class SqueakLookupClassSuperNode extends SqueakLookupClassNode {
            @Child private GetCompiledMethodNode getMethodNode = GetCompiledMethodNode.create();
            @CompilationFinal private final CompiledCodeObject code;

            public SqueakLookupClassSuperNode(final CompiledCodeObject code) {
                super(code.image);
                this.code = code; // storing both, image and code, because of class hierarchy
            }

            @Override
            public ClassObject executeLookup(final Object receiver) {
                final ClassObject compiledInClass = getMethodNode.execute(code).getCompiledInClass();
                final Object superclass = compiledInClass.getSuperclass();
                if (superclass == code.image.nil) {
                    return compiledInClass;
                } else {
                    return (ClassObject) superclass;
                }
            }
        }

        public SingleExtendedSuperNode(final CompiledCodeObject code, final int index, final int numBytecodes, final int rawByte) {
            this(code, index, numBytecodes, rawByte & 31, rawByte >> 5);
        }

        public SingleExtendedSuperNode(final CompiledCodeObject code, final int index, final int numBytecodes, final int literalIndex, final int numArgs) {
            super(code, index, numBytecodes, code.getLiteral(literalIndex), numArgs);
            lookupClassNode = new SqueakLookupClassSuperNode(code);
        }

        @Override
        public String toString() {
            return "sendSuper: " + selector.asString();
        }
    }
}<|MERGE_RESOLUTION|>--- conflicted
+++ resolved
@@ -135,17 +135,12 @@
             final Object[] rcvrAndArgs = (Object[]) popNReversedNode.executeRead(frame);
             final ClassObject rcvrClass = lookupClassNode.executeLookup(rcvrAndArgs[0]);
             final Object lookupResult = lookupNode.executeLookup(rcvrClass, selector);
-<<<<<<< HEAD
-            final Object contextOrMarker = readContextNode.executeRead(frame);
+            final Object contextOrMarker = getContextOrMarker(frame);
 
             // long start = System.currentTimeMillis();
             Object ret = dispatchSendNode.executeSend(frame, selector, lookupResult, rcvrClass, rcvrAndArgs, contextOrMarker);
             // report((CompiledCodeObject) lookupResult, System.currentTimeMillis() - start);
             return ret;
-=======
-            final Object contextOrMarker = getContextOrMarker(frame);
-            return dispatchSendNode.executeSend(frame, selector, lookupResult, rcvrClass, rcvrAndArgs, contextOrMarker);
->>>>>>> 53fd8f4e
         }
 
         public final Object getSelector() {

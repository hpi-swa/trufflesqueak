package de.hpi.swa.graal.squeak.nodes.bytecodes;

<<<<<<< HEAD
import java.util.ArrayList;
import java.util.Collection;
import java.util.Collections;
import java.util.Comparator;
import java.util.HashMap;
import java.util.LinkedHashMap;
import java.util.List;
import java.util.Map;
import java.util.Map.Entry;
import java.util.stream.Collectors;

import com.oracle.truffle.api.CompilerDirectives;
=======
>>>>>>> c51aab36
import com.oracle.truffle.api.CompilerDirectives.CompilationFinal;
import com.oracle.truffle.api.frame.VirtualFrame;
import com.oracle.truffle.api.instrumentation.StandardTags;
import com.oracle.truffle.api.instrumentation.Tag;

import de.hpi.swa.graal.squeak.exceptions.PrimitiveExceptions.PrimitiveWithoutResultException;
import de.hpi.swa.graal.squeak.model.ClassObject;
import de.hpi.swa.graal.squeak.model.CompiledCodeObject;
import de.hpi.swa.graal.squeak.model.NativeObject;
import de.hpi.swa.graal.squeak.model.SpecialSelectorObject;
import de.hpi.swa.graal.squeak.nodes.CompiledCodeNodes.GetCompiledMethodNode;
import de.hpi.swa.graal.squeak.nodes.DispatchSendNode;
import de.hpi.swa.graal.squeak.nodes.LookupNode;
import de.hpi.swa.graal.squeak.nodes.context.SqueakLookupClassNode;
import de.hpi.swa.graal.squeak.nodes.context.frame.FrameSlotReadNode;
import de.hpi.swa.graal.squeak.nodes.context.stack.StackPopNReversedNode;
import de.hpi.swa.graal.squeak.nodes.context.stack.StackPushNode;

public final class SendBytecodes {

    public abstract static class AbstractSendNode extends AbstractBytecodeNode {
        @CompilationFinal protected final NativeObject selector;
        @CompilationFinal private final int argumentCount;
        @Child protected SqueakLookupClassNode lookupClassNode;
        @Child private LookupNode lookupNode = LookupNode.create();
        @Child private DispatchSendNode dispatchSendNode;
        @Child private StackPopNReversedNode popNReversedNode;
        @Child private StackPushNode pushNode;
        @Child private FrameSlotReadNode readContextNode;

        private static class Invocation {
            long totalTime;
            long num;

            public Invocation(long time) {
                totalTime = time;
                num = 1;
            }

            public void add(long time) {
                num++;
                totalTime += Math.max(time, 1);
            }

            public double relativeTime() {
                return totalTime / (double) num;
            }

            public int compare(Invocation other) {
                return relativeTime() < other.relativeTime() ? -1 : relativeTime() == other.relativeTime() ? 0 : 1;
            }
        }

        private static HashMap<String, Invocation> calls = new HashMap<>();
        private static long lastReport = 0;

        private static void report(CompiledCodeObject lookupResult, long time) {
            long now = System.currentTimeMillis();

            if (now - lastReport > 8000) {
                displayReport(true);
                lastReport = now;
            }

            String s = lookupResult.toString();
            if (calls.containsKey(s)) {
                calls.get(s).add(time);
            } else {
                calls.put(s, new Invocation(time));
            }
        }

        private static void displayReport(boolean clearAfter) {
            System.err.println(">> " + calls.size() + " Entries.");
            List<Entry<String, Invocation>> list = new ArrayList<>(calls.entrySet());
            list = list.stream().filter((a) -> a.getValue().num > 100).sorted((a, b) -> b.getValue().compare(a.getValue())).collect(Collectors.toList());

            // Collections.sort(list, (a, b) -> b.getValue().compare(a.getValue()));
            int num = 0;
            for (Entry<String, Invocation> entry : list) {
                if (num > 30)
                    break;
                System.err.println(" --- " + entry.getKey() + " : " + entry.getValue().totalTime + " / " + entry.getValue().num + " (" + entry.getValue().relativeTime() + ")");
                num++;
            }
            System.err.println("");

            if (clearAfter)
                calls.clear();
        }

        private AbstractSendNode(final CompiledCodeObject code, final int index, final int numBytecodes, final Object sel, final int argcount) {
            super(code, index, numBytecodes);
            selector = sel instanceof NativeObject ? (NativeObject) sel : code.image.doesNotUnderstand;
            argumentCount = argcount;
            lookupClassNode = SqueakLookupClassNode.create(code.image);
            pushNode = StackPushNode.create(code);
            popNReversedNode = StackPopNReversedNode.create(code, 1 + argumentCount);
            readContextNode = FrameSlotReadNode.create(code.thisContextOrMarkerSlot);
            dispatchSendNode = DispatchSendNode.create(code.image);
        }

        @Override
        public void executeVoid(final VirtualFrame frame) {
            final Object result;
            try {
                result = executeSend(frame);
            } catch (PrimitiveWithoutResultException e) {
                return; // ignoring result
            }
            pushNode.executeWrite(frame, result);
        }

        public Object executeSend(final VirtualFrame frame) {
            final Object[] rcvrAndArgs = (Object[]) popNReversedNode.executeRead(frame);
            final ClassObject rcvrClass = lookupClassNode.executeLookup(rcvrAndArgs[0]);
            final Object lookupResult = lookupNode.executeLookup(rcvrClass, selector);
            final Object contextOrMarker = readContextNode.executeRead(frame);
<<<<<<< HEAD
            if (!(lookupResult instanceof CompiledCodeObject)) {
                return sendObjectAsMethodNode.execute(frame, selector, rcvrAndArgs, lookupResult, contextOrMarker);
            } else if (((CompiledCodeObject) lookupResult).isDoesNotUnderstand()) {
                return sendDoesNotUnderstandNode.execute(frame, selector, rcvrAndArgs, rcvrClass, lookupResult, contextOrMarker);
            } else {
                long start = System.currentTimeMillis();
                Object ret = dispatchNode.executeDispatch(frame, lookupResult, rcvrAndArgs, contextOrMarker);
                report((CompiledCodeObject) lookupResult, System.currentTimeMillis() - start);
                return ret;
            }
=======
            return dispatchSendNode.executeSend(frame, selector, lookupResult, rcvrClass, rcvrAndArgs, contextOrMarker);
>>>>>>> c51aab36
        }

        public Object getSelector() {
            return selector;
        }

        @Override
        public boolean hasTag(final Class<? extends Tag> tag) {
            return ((tag == StandardTags.StatementTag.class) || (tag == StandardTags.CallTag.class));
        }

        @Override
        public String toString() {
            return "send: " + selector.toString();
        }
    }

    public static class SecondExtendedSendNode extends AbstractSendNode {
        public SecondExtendedSendNode(final CompiledCodeObject code, final int index, final int numBytecodes, final int i) {
            super(code, index, numBytecodes, code.getLiteral(i & 63), i >> 6);
        }
    }

    public static class SendLiteralSelectorNode extends AbstractSendNode {
        public static AbstractBytecodeNode create(final CompiledCodeObject code, final int index, final int numBytecodes, final int literalIndex, final int argCount) {
            final Object selector = code.getLiteral(literalIndex);
            return new SendLiteralSelectorNode(code, index, numBytecodes, selector, argCount);
        }

        public SendLiteralSelectorNode(final CompiledCodeObject code, final int index, final int numBytecodes, final Object selector, final int argCount) {
            super(code, index, numBytecodes, selector, argCount);
        }
    }

    public static class SendSelectorNode extends AbstractSendNode {
        public static SendSelectorNode createForSpecialSelector(final CompiledCodeObject code, final int index, final int selectorIndex) {
            final SpecialSelectorObject specialSelector = code.image.specialSelectorsArray[selectorIndex];
            return new SendSelectorNode(code, index, 1, specialSelector, specialSelector.getNumArguments());
        }

        public SendSelectorNode(final CompiledCodeObject code, final int index, final int numBytecodes, final Object selector, final int argcount) {
            super(code, index, numBytecodes, selector, argcount);
        }
    }

    public static class SendSelfSelector extends AbstractSendNode {
        public SendSelfSelector(final CompiledCodeObject code, final int index, final int numBytecodes, final Object selector, final int numArgs) {
            super(code, index, numBytecodes, selector, numArgs);
        }
    }

    public static class SingleExtendedSendNode extends AbstractSendNode {
        public SingleExtendedSendNode(final CompiledCodeObject code, final int index, final int numBytecodes, final int param) {
            super(code, index, numBytecodes, code.getLiteral(param & 31), param >> 5);
        }
    }

    public static class SingleExtendedSuperNode extends AbstractSendNode {
        protected static class SqueakLookupClassSuperNode extends SqueakLookupClassNode {
            @Child private GetCompiledMethodNode getMethodNode = GetCompiledMethodNode.create();
            @CompilationFinal private final CompiledCodeObject code;

            public SqueakLookupClassSuperNode(final CompiledCodeObject code) {
                super(code.image);
                this.code = code; // storing both, image and code, because of class hierarchy
            }

            @Override
            public ClassObject executeLookup(final Object receiver) {
                final ClassObject compiledInClass = getMethodNode.execute(code).getCompiledInClass();
                final Object superclass = compiledInClass.getSuperclass();
                if (superclass == code.image.nil) {
                    return compiledInClass;
                } else {
                    return (ClassObject) superclass;
                }
            }
        }

        public SingleExtendedSuperNode(final CompiledCodeObject code, final int index, final int numBytecodes, final int rawByte) {
            this(code, index, numBytecodes, rawByte & 31, rawByte >> 5);
        }

        public SingleExtendedSuperNode(final CompiledCodeObject code, final int index, final int numBytecodes, final int literalIndex, final int numArgs) {
            super(code, index, numBytecodes, code.getLiteral(literalIndex), numArgs);
            lookupClassNode = new SqueakLookupClassSuperNode(code);
        }

        @Override
        public String toString() {
            return "sendSuper: " + selector.toString();
        }
    }
}<|MERGE_RESOLUTION|>--- conflicted
+++ resolved
@@ -1,6 +1,5 @@
 package de.hpi.swa.graal.squeak.nodes.bytecodes;
 
-<<<<<<< HEAD
 import java.util.ArrayList;
 import java.util.Collection;
 import java.util.Collections;
@@ -13,8 +12,6 @@
 import java.util.stream.Collectors;
 
 import com.oracle.truffle.api.CompilerDirectives;
-=======
->>>>>>> c51aab36
 import com.oracle.truffle.api.CompilerDirectives.CompilationFinal;
 import com.oracle.truffle.api.frame.VirtualFrame;
 import com.oracle.truffle.api.instrumentation.StandardTags;
@@ -133,20 +130,11 @@
             final ClassObject rcvrClass = lookupClassNode.executeLookup(rcvrAndArgs[0]);
             final Object lookupResult = lookupNode.executeLookup(rcvrClass, selector);
             final Object contextOrMarker = readContextNode.executeRead(frame);
-<<<<<<< HEAD
-            if (!(lookupResult instanceof CompiledCodeObject)) {
-                return sendObjectAsMethodNode.execute(frame, selector, rcvrAndArgs, lookupResult, contextOrMarker);
-            } else if (((CompiledCodeObject) lookupResult).isDoesNotUnderstand()) {
-                return sendDoesNotUnderstandNode.execute(frame, selector, rcvrAndArgs, rcvrClass, lookupResult, contextOrMarker);
-            } else {
-                long start = System.currentTimeMillis();
-                Object ret = dispatchNode.executeDispatch(frame, lookupResult, rcvrAndArgs, contextOrMarker);
-                report((CompiledCodeObject) lookupResult, System.currentTimeMillis() - start);
-                return ret;
-            }
-=======
-            return dispatchSendNode.executeSend(frame, selector, lookupResult, rcvrClass, rcvrAndArgs, contextOrMarker);
->>>>>>> c51aab36
+
+            long start = System.currentTimeMillis();
+            Object ret = dispatchSendNode.executeSend(frame, selector, lookupResult, rcvrClass, rcvrAndArgs, contextOrMarker);
+            report((CompiledCodeObject) lookupResult, System.currentTimeMillis() - start);
+            return ret;
         }
 
         public Object getSelector() {

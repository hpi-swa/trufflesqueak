--- conflicted
+++ resolved
@@ -6,15 +6,9 @@
 package de.hpi.swa.graal.squeak.util;
 
 import java.util.Arrays;
-import java.util.logging.Level;
 
 import com.oracle.truffle.api.CompilerAsserts;
 import com.oracle.truffle.api.CompilerDirectives.TruffleBoundary;
-<<<<<<< HEAD
-import com.oracle.truffle.api.TruffleLogger;
-=======
-import com.oracle.truffle.api.Truffle;
->>>>>>> 54208461
 import com.oracle.truffle.api.frame.Frame;
 import com.oracle.truffle.api.frame.FrameDescriptor;
 import com.oracle.truffle.api.frame.FrameSlot;
@@ -74,12 +68,7 @@
  * </pre>
  */
 public final class FrameAccess {
-<<<<<<< HEAD
-    private static final TruffleLogger LOG = TruffleLogger.getLogger(SqueakLanguageConfig.ID, "iterate-frames");
-    private static final boolean isLoggingEnabled = LOG.isLoggable(Level.FINE);
-
-=======
->>>>>>> 54208461
+
     private enum ArgumentIndicies {
         METHOD, // 0
         SENDER_OR_SENDER_MARKER, // 1
@@ -310,36 +299,14 @@
     }
 
     @TruffleBoundary
-<<<<<<< HEAD
     public static ContextObject findContextForMarker(final FrameMarker frameMarker) {
-        if (isLoggingEnabled) {
-            LOG.fine("Iterating frames to find a marker...");
-        }
+        LogUtils.ITERATE_FRAMES.fine("Iterating frames to find a marker...");
         final ContextObject context = (ContextObject) new FramesAndContextsIterator(
                         (bool, code) -> {
-                            if (isLoggingEnabled) {
-                                LOG.finer(() -> "..." + code);
-                            }
+                            LogUtils.ITERATE_FRAMES.finer(() -> "..." + code);
                             return bool;
                         }, null).scanFor(frameMarker, NilObject.SINGLETON, NilObject.SINGLETON);
         if (context == null) {
-=======
-    public static MaterializedFrame findFrameForMarker(final FrameMarker frameMarker) {
-        CompilerDirectives.bailout("Finding materializable frames should never be part of compiled code as it triggers deopts");
-        LogUtils.ITERATE_FRAMES.fine("Iterating frames to find a marker...");
-        final Frame frame = Truffle.getRuntime().iterateFrames(frameInstance -> {
-            final Frame current = frameInstance.getFrame(FrameInstance.FrameAccess.READ_ONLY);
-            if (!isGraalSqueakFrame(current)) {
-                return null;
-            }
-            LogUtils.ITERATE_FRAMES.fine(() -> "..." + FrameAccess.getMethod(current).toString());
-            if (frameMarker == getMarker(current)) {
-                return frameInstance.getFrame(FrameInstance.FrameAccess.MATERIALIZE);
-            }
-            return null;
-        });
-        if (frame == null) {
->>>>>>> 54208461
             throw SqueakException.create("Could not find frame for:", frameMarker);
         } else {
             return context;

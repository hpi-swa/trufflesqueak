--- conflicted
+++ resolved
@@ -6,14 +6,8 @@
 import com.oracle.truffle.api.CompilerDirectives.TruffleBoundary;
 import com.oracle.truffle.api.profiles.ValueProfile;
 
-<<<<<<< HEAD
-import de.hpi.swa.graal.squeak.exceptions.PrimitiveExceptions;
-import de.hpi.swa.graal.squeak.exceptions.SqueakException;
+import de.hpi.swa.graal.squeak.exceptions.SqueakExceptions.SqueakException;
 import de.hpi.swa.graal.squeak.image.SqueakImageChunk;
-=======
-import de.hpi.swa.graal.squeak.exceptions.SqueakExceptions.SqueakException;
-import de.hpi.swa.graal.squeak.image.AbstractImageChunk;
->>>>>>> 34a316bf
 import de.hpi.swa.graal.squeak.image.SqueakImageContext;
 
 public final class NativeObject extends AbstractSqueakObject {
@@ -92,15 +86,9 @@
         return new String((byte[]) storage);
     }
 
-<<<<<<< HEAD
     public void fillin(final SqueakImageChunk chunk) {
         super.fillinHashAndClass(chunk);
         CompilerDirectives.transferToInterpreterAndInvalidate();
-=======
-    @Override
-    public void fillin(final AbstractImageChunk chunk) {
-        super.fillin(chunk);
->>>>>>> 34a316bf
         if (isByteType()) {
             setStorage(chunk.getBytes());
         } else if (isShortType()) {

/*
 * Copyright (c) 2017-2020 Software Architecture Group, Hasso Plattner Institute
 *
 * Licensed under the MIT License.
 */
package de.hpi.swa.graal.squeak.model;

import java.util.Arrays;
import java.util.logging.Level;

import com.oracle.truffle.api.CallTarget;
import com.oracle.truffle.api.CompilerAsserts;
import com.oracle.truffle.api.CompilerDirectives;
import com.oracle.truffle.api.CompilerDirectives.CompilationFinal;
import com.oracle.truffle.api.CompilerDirectives.TruffleBoundary;
import com.oracle.truffle.api.Truffle;
import com.oracle.truffle.api.TruffleLogger;
import com.oracle.truffle.api.frame.FrameDescriptor;
import com.oracle.truffle.api.frame.FrameSlot;
import com.oracle.truffle.api.frame.FrameSlotKind;
import com.oracle.truffle.api.frame.FrameUtil;
import com.oracle.truffle.api.frame.MaterializedFrame;
import com.oracle.truffle.api.profiles.ConditionProfile;

import de.hpi.swa.graal.squeak.exceptions.ProcessSwitch;
import de.hpi.swa.graal.squeak.exceptions.SqueakExceptions.SqueakException;
import de.hpi.swa.graal.squeak.image.SqueakImageChunk;
import de.hpi.swa.graal.squeak.image.SqueakImageContext;
import de.hpi.swa.graal.squeak.image.SqueakImageReader;
import de.hpi.swa.graal.squeak.image.SqueakImageWriter;
import de.hpi.swa.graal.squeak.model.layout.ObjectLayouts.CONTEXT;
import de.hpi.swa.graal.squeak.model.layout.ObjectLayouts.PROCESS;
import de.hpi.swa.graal.squeak.model.layout.ObjectLayouts.PROCESS_SCHEDULER;
import de.hpi.swa.graal.squeak.nodes.ObjectGraphNode.ObjectTracer;
import de.hpi.swa.graal.squeak.nodes.accessing.AbstractPointersObjectNodes.AbstractPointersObjectWriteNode;
import de.hpi.swa.graal.squeak.nodes.bytecodes.MiscellaneousBytecodes.CallPrimitiveNode;
import de.hpi.swa.graal.squeak.shared.SqueakLanguageConfig;
import de.hpi.swa.graal.squeak.util.FrameAccess;
import de.hpi.swa.graal.squeak.util.FramesAndContextsIterator;

public final class ContextObject extends AbstractSqueakObjectWithHash {
<<<<<<< HEAD
    private static final TruffleLogger LOG = TruffleLogger.getLogger(SqueakLanguageConfig.ID, ContextObject.class);
    private static final boolean isLoggingEnabled = LOG.isLoggable(Level.FINER);
=======
    private static final int NIL_PC_VALUE = -1;
>>>>>>> d40df835

    @CompilationFinal private MaterializedFrame truffleFrame;
    @CompilationFinal private PointersObject process;
    @CompilationFinal private int size;
    private boolean hasModifiedSender = false;
    private boolean escaped = false;

    private ContextObject(final SqueakImageContext image, final long hash) {
        super(image, hash);
        truffleFrame = null;
    }

    private ContextObject(final SqueakImageContext image, final int size) {
        super(image);
        truffleFrame = null;
        this.size = size;
    }

    private ContextObject(final SqueakImageContext image, final MaterializedFrame truffleFrame, final int size) {
        super(image);
        assert FrameAccess.getSender(truffleFrame) != null;
        assert FrameAccess.getContext(truffleFrame) == null;
        assert FrameAccess.getBlockOrMethod(truffleFrame).getSqueakContextSize() == size;
        this.truffleFrame = truffleFrame;
        this.size = size;
    }

    private ContextObject(final ContextObject original) {
        super(original);
        final CompiledCodeObject code = FrameAccess.getBlockOrMethod(original.truffleFrame);
        hasModifiedSender = original.hasModifiedSender();
        escaped = original.escaped;
        size = original.size;
        // Create shallow copy of Truffle frame
        truffleFrame = Truffle.getRuntime().createMaterializedFrame(original.truffleFrame.getArguments().clone(), code.getFrameDescriptor());
        // Copy frame slot values
        FrameAccess.initializeMarker(truffleFrame, code);
        FrameAccess.setContext(truffleFrame, code, this);
        FrameAccess.setInstructionPointer(truffleFrame, code, FrameAccess.getInstructionPointer(original.truffleFrame, code));
        FrameAccess.setStackPointer(truffleFrame, code, FrameAccess.getStackPointer(original.truffleFrame, code));
        // Copy stack
        final int numStackSlots = code.getNumStackSlots();
        for (int i = 0; i < numStackSlots; i++) {
            final FrameSlot slot = code.getStackSlot(i);
            final Object value = original.truffleFrame.getValue(slot);
            if (value != null) {
                FrameAccess.setStackSlot(truffleFrame, slot, value);
            } else {
                break; // This and all following slots are not in use.
            }
        }
    }

    public static ContextObject create(final SqueakImageContext image, final int size) {
        return new ContextObject(image, size);
    }

    public static ContextObject createWithHash(final SqueakImageContext image, final long hash) {
        return new ContextObject(image, hash);
    }

    public static ContextObject create(final MaterializedFrame frame, final CompiledCodeObject blockOrMethod) {
        final ContextObject context = new ContextObject(blockOrMethod.image, frame, blockOrMethod.getSqueakContextSize());
        FrameAccess.setContext(frame, blockOrMethod, context);
        return context;
    }

    @Override
    public ClassObject getSqueakClass() {
        return image.methodContextClass;
    }

    /**
     * {@link ContextObject}s are filled in at a later stage by a
     * {@link SqueakImageReader#fillInContextObjects}.
     */
    @Override
    public void fillin(final SqueakImageChunk chunk) {
        // Do nothing.
    }

    public void fillinContext(final SqueakImageChunk chunk) {
        final Object[] pointers = chunk.getPointers();
        size = pointers.length;
        assert size > CONTEXT.TEMP_FRAME_START;
        final CompiledMethodObject method = (CompiledMethodObject) pointers[CONTEXT.METHOD];
        final AbstractSqueakObject sender = (AbstractSqueakObject) pointers[CONTEXT.SENDER_OR_NIL];
        assert sender != null : "sender should not be null";
        final Object closureOrNil = pointers[CONTEXT.CLOSURE_OR_NIL];
        final BlockClosureObject closure;
        final CompiledCodeObject code;
        if (closureOrNil == NilObject.SINGLETON) {
            closure = null;
            code = method;
        } else {
            closure = (BlockClosureObject) closureOrNil;
            code = closure.getCompiledBlock(method);
        }
        final int endArguments = CONTEXT.TEMP_FRAME_START + method.getNumArgsAndCopied();
        final Object[] arguments = Arrays.copyOfRange(pointers, CONTEXT.RECEIVER, endArguments);
        final Object[] frameArguments = FrameAccess.newWith(method, sender, closure, arguments);
        CompilerDirectives.transferToInterpreterAndInvalidate();
        truffleFrame = Truffle.getRuntime().createMaterializedFrame(frameArguments, code.getFrameDescriptor());
        FrameAccess.initializeMarker(truffleFrame, code);
        FrameAccess.setContext(truffleFrame, code, this);
        atput0(CONTEXT.INSTRUCTION_POINTER, pointers[CONTEXT.INSTRUCTION_POINTER]);
        atput0(CONTEXT.STACKPOINTER, pointers[CONTEXT.STACKPOINTER]);
        for (int i = CONTEXT.TEMP_FRAME_START; i < pointers.length; i++) {
            atput0(i, pointers[i]);
        }
    }

    public CallTarget getCallTarget() {
        return getBlockOrMethod().getResumptionCallTarget(this);
    }

    private Object at0(final long longIndex) {
        CompilerAsserts.neverPartOfCompilation();
        assert longIndex >= 0;
        final int index = (int) longIndex;
        switch (index) {
            case CONTEXT.SENDER_OR_NIL:
                return getSender();
            case CONTEXT.INSTRUCTION_POINTER:
                return getInstructionPointer(ConditionProfile.getUncached());
            case CONTEXT.STACKPOINTER:
                return (long) getStackPointer(); // Must return a long here.
            case CONTEXT.METHOD:
                return getMethod();
            case CONTEXT.CLOSURE_OR_NIL:
                return NilObject.nullToNil(getClosure());
            case CONTEXT.RECEIVER:
                return getReceiver();
            default:
                return atTemp(index - CONTEXT.TEMP_FRAME_START);
        }
    }

    public void atput0(final long longIndex, final Object value) {
        assert longIndex >= 0 && value != null;
        final int index = (int) longIndex;
        assert value != null : "null indicates a problem";
        switch (index) {
            case CONTEXT.SENDER_OR_NIL:
                if (value == NilObject.SINGLETON) {
                    removeSender();
                } else {
                    setSender((ContextObject) value);
                }
                break;
            case CONTEXT.INSTRUCTION_POINTER:
                if (value == NilObject.SINGLETON) {
                    removeInstructionPointer();
                } else {
                    setInstructionPointer((int) (long) value);
                }
                break;
            case CONTEXT.STACKPOINTER:
                setStackPointer((int) (long) value);
                break;
            case CONTEXT.METHOD:
                setMethod((CompiledMethodObject) value);
                break;
            case CONTEXT.CLOSURE_OR_NIL:
                setClosure(value == NilObject.SINGLETON ? null : (BlockClosureObject) value);
                break;
            case CONTEXT.RECEIVER:
                setReceiver(value);
                break;
            default:
                atTempPut(index - CONTEXT.TEMP_FRAME_START, value);
                break;
        }
    }

    public MaterializedFrame getOrCreateTruffleFrame() {
        if (truffleFrame == null) {
            CompilerDirectives.transferToInterpreterAndInvalidate();
            // Method is unknown, use dummy frame instead
            final Object[] dummyArguments = FrameAccess.newDummyWith(null, NilObject.SINGLETON, null, new Object[2]);
            truffleFrame = Truffle.getRuntime().createMaterializedFrame(dummyArguments, image.dummyMethod.getFrameDescriptor());
            FrameAccess.setInstructionPointer(truffleFrame, image.dummyMethod, 0);
            FrameAccess.setStackPointer(truffleFrame, image.dummyMethod, 1);
        }
        return truffleFrame;
    }

    private MaterializedFrame getOrCreateTruffleFrame(final CompiledMethodObject method) {
        if (truffleFrame == null || FrameAccess.getMethod(truffleFrame) == null) {
            final Object[] frameArguments;
            final int instructionPointer;
            final int stackPointer;
            if (truffleFrame != null) {
                assert FrameAccess.getSender(truffleFrame) != null : "Sender should not be null";
                FrameAccess.assertReceiverNotNull(truffleFrame);

                final Object[] dummyArguments = truffleFrame.getArguments();
                final int expectedArgumentSize = FrameAccess.expectedArgumentSize(method.getNumArgs());
                if (dummyArguments.length != expectedArgumentSize) {
                    // Adjust arguments.
                    frameArguments = Arrays.copyOf(dummyArguments, expectedArgumentSize);
                } else {
                    frameArguments = truffleFrame.getArguments();
                }
                assert truffleFrame.getFrameDescriptor().getSize() > 0;
                instructionPointer = FrameAccess.getInstructionPointer(truffleFrame, method);
                stackPointer = FrameAccess.getStackPointer(truffleFrame, method);
            } else {
                // Receiver plus arguments.
                final Object[] squeakArguments = new Object[1 + method.getNumArgs()];
                frameArguments = FrameAccess.newDummyWith(method, NilObject.SINGLETON, null, squeakArguments);
                instructionPointer = 0;
                stackPointer = method.getNumTemps();
            }
            CompilerDirectives.transferToInterpreterAndInvalidate();
            truffleFrame = Truffle.getRuntime().createMaterializedFrame(frameArguments, method.getFrameDescriptor());
            FrameAccess.initializeMarker(truffleFrame, method);
            FrameAccess.setContext(truffleFrame, method, this);
            FrameAccess.setInstructionPointer(truffleFrame, method, instructionPointer);
            FrameAccess.setStackPointer(truffleFrame, method, stackPointer);
        }
        return truffleFrame;
    }

    private MaterializedFrame getOrCreateTruffleFrame(final BlockClosureObject closure) {
        if (truffleFrame == null || FrameAccess.getClosure(truffleFrame) != closure) {
            final Object[] frameArguments;
            final CompiledBlockObject compiledBlock = closure.getCompiledBlock();
            final int instructionPointer;
            final int stackPointer;
            if (truffleFrame != null) {
                // FIXME: Assuming here this context is not active, add check?
                assert FrameAccess.getSender(truffleFrame) != null : "Sender should not be null";

                final Object[] dummyArguments = truffleFrame.getArguments();
                final int expectedArgumentSize = FrameAccess.expectedArgumentSize(compiledBlock.getNumArgsAndCopied());
                if (dummyArguments.length != expectedArgumentSize) {
                    // Adjust arguments.
                    frameArguments = Arrays.copyOf(dummyArguments, expectedArgumentSize);
                } else {
                    frameArguments = truffleFrame.getArguments();
                }
                if (truffleFrame.getFrameDescriptor().getSize() > 0) {
                    instructionPointer = FrameAccess.getInstructionPointer(truffleFrame, compiledBlock);
                    stackPointer = FrameAccess.getStackPointer(truffleFrame, compiledBlock);
                } else { // Frame slots unknown, so initialize PC and SP;
                    instructionPointer = 0;
                    stackPointer = compiledBlock.getNumArgsAndCopied();
                }
            } else {
                // Receiver plus arguments.
                final Object[] squeakArguments = new Object[1 + compiledBlock.getNumArgsAndCopied()];
                frameArguments = FrameAccess.newDummyWith(compiledBlock, NilObject.SINGLETON, closure, squeakArguments);
                instructionPointer = 0;
                stackPointer = compiledBlock.getNumArgsAndCopied();
            }
            CompilerDirectives.transferToInterpreterAndInvalidate();
            truffleFrame = Truffle.getRuntime().createMaterializedFrame(frameArguments, compiledBlock.getFrameDescriptor());
            FrameAccess.assertSenderNotNull(truffleFrame);
            FrameAccess.assertReceiverNotNull(truffleFrame);
            FrameAccess.initializeMarker(truffleFrame, compiledBlock);
            FrameAccess.setContext(truffleFrame, compiledBlock, this);
            FrameAccess.setInstructionPointer(truffleFrame, compiledBlock, instructionPointer);
            FrameAccess.setStackPointer(truffleFrame, compiledBlock, stackPointer);
        }
        return truffleFrame;
    }

    public Object getFrameSender() {
        return FrameAccess.getSender(truffleFrame);
    }

    public AbstractSqueakObject getSender() {
        final Object value = FrameAccess.getSender(truffleFrame);
        if (value instanceof FrameMarker) {
            getBlockOrMethod().getDoesNotNeedSenderAssumption().invalidate("Sender requested");
            final ContextObject previousContext = ((FrameMarker) value).getMaterializedContext();
            if (process != null && !(getReceiver() instanceof ContextObject)) {
                previousContext.setProcess(process);
            }
            FrameAccess.setSender(truffleFrame, previousContext);
            return previousContext;
        } else {
            return (AbstractSqueakObject) value;
        }
    }

    // should only be used when sender is not nil
    public ContextObject getNotNilSender() {
        return (ContextObject) getSender();
    }

    public boolean hasSender(final ContextObject context) {
        return FramesAndContextsIterator.Empty.scanFor(this, context, context) == context;
    }

    /**
     * Sets the sender of a ContextObject.
     */
    public void setSender(final ContextObject value) {
        Object sender = null;
        if (!hasModifiedSender && truffleFrame != null && (sender = FrameAccess.getSender(truffleFrame)) != value && sender != value.getFrameMarker()) {
            hasModifiedSender = true;
        }
        FrameAccess.setSender(getOrCreateTruffleFrame(), value);
    }

    public void removeSender() {
        if (hasModifiedSender) {
            hasModifiedSender = false;
        }
        FrameAccess.setSender(getOrCreateTruffleFrame(), NilObject.SINGLETON);
        setProcess(null);
    }

    public Object getInstructionPointer(final ConditionProfile nilProfile) {
        final BlockClosureObject closure = getClosure();
        if (closure != null) {
            final CompiledBlockObject block = closure.getCompiledBlock();
            final int pc = FrameAccess.getInstructionPointer(truffleFrame, block);
            if (nilProfile.profile(pc == NIL_PC_VALUE)) {
                return NilObject.SINGLETON;
            } else {
                return (long) pc + block.getInitialPC(); // Must be a long.
            }
        } else {
            final CompiledMethodObject method = getMethod();
            final int pc = FrameAccess.getInstructionPointer(truffleFrame, method);
            if (nilProfile.profile(pc == NIL_PC_VALUE)) {
                return NilObject.SINGLETON;
            } else {
                return (long) pc + method.getInitialPC(); // Must be a long.
            }
        }
    }

    public int getInstructionPointerForBytecodeLoop() {
        return FrameAccess.getInstructionPointer(truffleFrame, getBlockOrMethod());
    }

    public void setInstructionPointer(final int value) {
        final BlockClosureObject closure = getClosure();
        if (closure != null) {
            final CompiledBlockObject block = closure.getCompiledBlock();
            FrameAccess.setInstructionPointer(truffleFrame, block, value - block.getInitialPC());
        } else {
            final CompiledMethodObject method = getMethod();
            FrameAccess.setInstructionPointer(truffleFrame, method, value - method.getInitialPC());
        }
    }

    public void removeInstructionPointer() {
        FrameAccess.setInstructionPointer(truffleFrame, getBlockOrMethod(), NIL_PC_VALUE);
    }

    public int getStackPointer() {
        return FrameAccess.getStackPointer(truffleFrame, getBlockOrMethod());
    }

    public void setStackPointer(final int value) {
        assert 0 <= value && value <= getBlockOrMethod().getSqueakContextSize() : value + " not between 0 and " + getBlockOrMethod().getSqueakContextSize() + " in " + toString();
        FrameAccess.setStackPointer(getOrCreateTruffleFrame(), getBlockOrMethod(), value);
    }

    private boolean hasMethod() {
        return hasTruffleFrame() && getMethod() != null;
    }

    public CompiledMethodObject getMethod() {
        return FrameAccess.getMethod(truffleFrame);
    }

    public void setMethod(final CompiledMethodObject value) {
        FrameAccess.setMethod(getOrCreateTruffleFrame(value), value);
    }

    public BlockClosureObject getClosure() {
        return FrameAccess.getClosure(truffleFrame);
    }

    public boolean hasClosure() {
        return FrameAccess.getClosure(truffleFrame) != null;
    }

    public void setClosure(final BlockClosureObject value) {
        FrameAccess.setClosure(getOrCreateTruffleFrame(value), value);
    }

    public CompiledCodeObject getBlockOrMethod() {
        final BlockClosureObject closure = getClosure();
        if (closure != null) {
            return closure.getCompiledBlock();
        } else {
            return getMethod();
        }
    }

    public Object getReceiver() {
        return FrameAccess.getReceiver(truffleFrame);
    }

    public void setReceiver(final Object value) {
        FrameAccess.setReceiver(getOrCreateTruffleFrame(), value);
    }

    @TruffleBoundary
    public Object atTemp(final int index) {
        return NilObject.nullToNil(truffleFrame.getValue(getBlockOrMethod().getStackSlot(index)));
    }

    @TruffleBoundary
    public void atTempPut(final int index, final Object value) {
        FrameAccess.setArgumentIfInRange(getOrCreateTruffleFrame(), index, value);
        FrameAccess.setStackSlot(truffleFrame, getBlockOrMethod().getStackSlot(index, value), value);
    }

    public void terminate() {
        // Remove pc and sender.
        atput0(CONTEXT.INSTRUCTION_POINTER, NilObject.SINGLETON);
        atput0(CONTEXT.SENDER_OR_NIL, NilObject.SINGLETON);
    }

    public boolean isTerminated() {
        return getInstructionPointerForBytecodeLoop() < 0 && getFrameSender() == NilObject.SINGLETON;
    }

    public ContextObject shallowCopy() {
        return new ContextObject(this);
    }

    public boolean hasEscaped() {
        return escaped;
    }

    public void markEscaped() {
        escaped = true;
    }

    public boolean hasModifiedSender() {
        return hasModifiedSender;
    }

    public void push(final Object value) {
        assert value != null : "Unexpected `null` value";
        final int currentStackPointer = getStackPointer();
        assert currentStackPointer < CONTEXT.MAX_STACK_SIZE;
        setStackPointer(currentStackPointer + 1);
        atTempPut(currentStackPointer, value);
    }

    public Object pop() {
        final int newStackPointer = getStackPointer() - 1;
        assert 0 <= newStackPointer;
        final Object value = atTemp(newStackPointer);
        assert value != null : "Unexpected `null` value";
        atTempPut(newStackPointer, NilObject.SINGLETON);
        setStackPointer(newStackPointer);
        return value;
    }

    @Override
    public String toString() {
        CompilerAsserts.neverPartOfCompilation();
        if (hasMethod()) {
            final BlockClosureObject closure = getClosure();
            if (closure != null) {
                return "CTX [] in " + getMethod() + " @" + Integer.toHexString(hashCode());
            } else {
                return "CTX " + getMethod() + " @" + Integer.toHexString(hashCode());
            }
        } else {
            return "CTX without method @" + Integer.toHexString(hashCode());
        }
    }

    @Override
    public int getNumSlots() {
        return CONTEXT.INST_SIZE + getMethod().getSqueakContextSize();
    }

    @Override
    public int instsize() {
        return CONTEXT.INST_SIZE;
    }

    @Override
    public int size() {
        return size;
    }

    public int getStackSize() {
        return getBlockOrMethod().getSqueakContextSize();
    }

    public void become(final ContextObject other) {
        final MaterializedFrame otherTruffleFrame = other.truffleFrame;
        final int otherSize = other.size;
        final boolean otherHasModifiedSender = other.hasModifiedSender;
        final boolean otherEscaped = other.escaped;
        other.setFields(truffleFrame, size, hasModifiedSender, escaped);
        setFields(otherTruffleFrame, otherSize, otherHasModifiedSender, otherEscaped);
    }

    private void setFields(final MaterializedFrame otherTruffleFrame, final int otherSize, final boolean otherHasModifiedSender, final boolean otherEscaped) {
        CompilerDirectives.transferToInterpreterAndInvalidate();
        truffleFrame = otherTruffleFrame;
        size = otherSize;
        hasModifiedSender = otherHasModifiedSender;
        escaped = otherEscaped;
    }

    public Object[] getReceiverAndNArguments(final int numArgs) {
        final Object[] arguments = new Object[1 + numArgs];
        arguments[0] = getReceiver();
        for (int i = 0; i < numArgs; i++) {
            arguments[1 + i] = atTemp(i);
        }
        return arguments;
    }

    public void transferTo(final AbstractPointersObjectWriteNode writeNode, final PointersObject newProcess) {
        // Record a process to be awakened on the next interpreter cycle.
        final PointersObject currentProcess = image.getActiveProcess();
        assert newProcess != currentProcess : "trying to switch to already active process";
        // overwritten in next line.
        writeNode.execute(image.getScheduler(), PROCESS_SCHEDULER.ACTIVE_PROCESS, newProcess);
        writeNode.execute(currentProcess, PROCESS.SUSPENDED_CONTEXT, this);
        setProcess(currentProcess);
        final ContextObject newActiveContext = (ContextObject) newProcess.getSuspendedContext();
        newActiveContext.setProcess(newProcess);
        writeNode.execute(newProcess, PROCESS.SUSPENDED_CONTEXT, NilObject.SINGLETON);
        if (CompilerDirectives.isPartialEvaluationConstant(newActiveContext)) {
            throw ProcessSwitch.create(newActiveContext, this, currentProcess);
        } else {
            // Avoid further PE if newActiveContext is not a PE constant.
            throw ProcessSwitch.createWithBoundary(newActiveContext, this, currentProcess);
        }
    }

    public MaterializedFrame getTruffleFrame() {
        return truffleFrame;
    }

    public boolean hasTruffleFrame() {
        return truffleFrame != null;
    }

    public boolean hasMaterializedSender() {
        return !(FrameAccess.getSender(truffleFrame) instanceof FrameMarker);
    }

    public FrameMarker getFrameMarker() {
        return FrameAccess.getMarker(truffleFrame);
    }

    // The context represents primitive call which needs to be skipped when unwinding call stack.
    public boolean isPrimitiveContext() {
        return !hasClosure() && getMethod().hasPrimitive() && getInstructionPointerForBytecodeLoop() <= CallPrimitiveNode.NUM_BYTECODES;
    }

    public boolean pointsTo(final Object thang) {
        // TODO: make sure this works correctly
        if (truffleFrame != null) {
            for (int i = 0; i < size(); i++) {
                if (at0(i) == thang) {
                    return true;
                }
            }
        }
        return false;
    }

    public void traceObjects(final ObjectTracer tracer) {
        tracer.addIfUnmarked(process);
        if (hasTruffleFrame()) {
            final Object[] args = truffleFrame.getArguments();
            for (final Object arg : args) {
                tracer.addIfUnmarked(arg);
            }
            final CompiledCodeObject code = args[2] != null ? ((BlockClosureObject) args[2]).getCompiledBlock() : (CompiledMethodObject) args[0];
            final int stackp = FrameUtil.getIntSafe(truffleFrame, code.getStackPointerSlot());
            final FrameSlot[] stackSlots = code.getStackSlotsUnsafe();
            final FrameDescriptor frameDescriptor = code.getFrameDescriptor();
            for (int i = 0; i < stackp; i++) {
                final FrameSlot slot = stackSlots[i];
                if (slot == null) {
                    break; // Stop here, slot has not (yet) been created.
                }
                if (truffleFrame.isObject(slot)) {
                    final Object stackObject = truffleFrame.getValue(slot);
                    if (stackObject == null) {
                        break;
                    }
                    tracer.addIfUnmarked(stackObject);
                } else if (frameDescriptor.getFrameSlotKind(slot) == FrameSlotKind.Illegal) {
                    break; // Stop here, because this slot and all following are not used.
                }
            }
        }
    }

    @Override
    public void trace(final SqueakImageWriter writerNode) {
        super.trace(writerNode);
        if (hasTruffleFrame()) {
            writerNode.traceIfNecessary(getSender()); /* May materialize sender. */
            writerNode.traceIfNecessary(getMethod());
            writerNode.traceIfNecessary(getClosure());
            writerNode.traceIfNecessary(getReceiver());
            for (int i = 0; i < getBlockOrMethod().getNumStackSlots(); i++) {
                writerNode.traceIfNecessary(atTemp(i));
            }
        }
    }

    @Override
    public void write(final SqueakImageWriter writerNode) {
        if (!writeHeader(writerNode)) {
            throw SqueakException.create("ContextObject must have slots:", this);
        }
        writerNode.writeObject(getSender());
        writerNode.writeObject(getInstructionPointer(ConditionProfile.getUncached()));
        writerNode.writeSmallInteger(getStackPointer());
        writerNode.writeObject(getMethod());
        writerNode.writeObject(NilObject.nullToNil(getClosure()));
        writerNode.writeObject(getReceiver());
        for (int i = 0; i < getBlockOrMethod().getNumStackSlots(); i++) {
            writerNode.writeObject(atTemp(i));
        }
    }

    public PointersObject getProcess() {
        return process;
    }

    public void setProcess(final PointersObject aProcess) {
        if (process == aProcess) {
            return;
        }
        assert aProcess != null && process == null || aProcess == null && getFrameSender() == NilObject.SINGLETON;
        if (aProcess != null) {
            if (isLoggingEnabled) {
                LOG.finer(() -> "Setting process @" + Integer.toHexString(aProcess.hashCode()) + " as owner of context @" + Integer.toHexString(hashCode()));
            }
        }
        process = aProcess;
    }
}<|MERGE_RESOLUTION|>--- conflicted
+++ resolved
@@ -39,12 +39,10 @@
 import de.hpi.swa.graal.squeak.util.FramesAndContextsIterator;
 
 public final class ContextObject extends AbstractSqueakObjectWithHash {
-<<<<<<< HEAD
     private static final TruffleLogger LOG = TruffleLogger.getLogger(SqueakLanguageConfig.ID, ContextObject.class);
     private static final boolean isLoggingEnabled = LOG.isLoggable(Level.FINER);
-=======
+
     private static final int NIL_PC_VALUE = -1;
->>>>>>> d40df835
 
     @CompilationFinal private MaterializedFrame truffleFrame;
     @CompilationFinal private PointersObject process;

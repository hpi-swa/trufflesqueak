--- conflicted
+++ resolved
@@ -37,19 +37,6 @@
         this.size = size;
     }
 
-<<<<<<< HEAD
-    public static ContextObject create(final FrameInstance frameInstance) {
-        return ContextObject.create(frameInstance.getFrame(FrameInstance.FrameAccess.MATERIALIZE));
-    }
-
-    public static ContextObject create(final Frame frame) {
-        return create(frame, FrameAccess.getBlockOrMethod(frame));
-    }
-
-    public static ContextObject create(final Frame frame, final CompiledCodeObject blockOrMethod) {
-        return new ContextObject(frame, blockOrMethod);
-    }
-
     private ContextObject(final Frame frame, final CompiledCodeObject blockOrMethod) {
         super(blockOrMethod.image, blockOrMethod.image.methodContextClass);
         assert FrameAccess.getSender(frame) != null;
@@ -57,13 +44,6 @@
         truffleFrame = frame.materialize();
         FrameAccess.setContext(truffleFrame, blockOrMethod, this);
         this.size = blockOrMethod.getSqueakContextSize();
-=======
-    private ContextObject(final SqueakImageContext image, final int size, final MaterializedFrame frame, final FrameMarker frameMarker) {
-        this(image, size);
-        isDirty = false;
-        truffleFrame = frame;
-        this.frameMarker = frameMarker;
->>>>>>> e066cbc1
     }
 
     public ContextObject(final ContextObject original) {
@@ -87,7 +67,26 @@
         }
     }
 
-<<<<<<< HEAD
+    public static ContextObject create(final SqueakImageContext image, final int size) {
+        return new ContextObject(image, size);
+    }
+
+    public static ContextObject createWithHash(final SqueakImageContext image, final long hash) {
+        return new ContextObject(image, hash);
+    }
+
+    public static ContextObject create(final FrameInstance frameInstance) {
+        return ContextObject.create(frameInstance.getFrame(FrameInstance.FrameAccess.MATERIALIZE));
+    }
+
+    public static ContextObject create(final Frame frame) {
+        return create(frame, FrameAccess.getBlockOrMethod(frame));
+    }
+
+    public static ContextObject create(final Frame frame, final CompiledCodeObject blockOrMethod) {
+        return new ContextObject(frame, blockOrMethod);
+    }
+
     public void fillIn(final Object[] pointers) {
         size = pointers.length;
         assert size > CONTEXT.TEMP_FRAME_START;
@@ -116,24 +115,6 @@
         for (int i = CONTEXT.TEMP_FRAME_START; i < pointers.length; i++) {
             atput0(i, pointers[i]);
         }
-=======
-    public static ContextObject createWithHash(final SqueakImageContext image, final long hash) {
-        return new ContextObject(image, hash);
-    }
-
-    public static ContextObject create(final SqueakImageContext image, final int size) {
-        return new ContextObject(image, size);
-    }
-
-    public static ContextObject create(final SqueakImageContext image, final int size, final MaterializedFrame frame, final FrameMarker frameMarker) {
-        return new ContextObject(image, size, frame, frameMarker);
-    }
-
-    public void terminate() {
-        // remove pc and sender without flagging as dirty
-        setPointer(CONTEXT.INSTRUCTION_POINTER, image.nil);
-        setPointer(CONTEXT.SENDER_OR_NIL, image.nil);
->>>>>>> e066cbc1
     }
 
     /** Turns a ContextObject back into an array of pointers (fillIn reversed). */

--- conflicted
+++ resolved
@@ -96,13 +96,6 @@
     }
 
     public abstract static class ReturnReceiverNode extends AbstractReturnNodeWithSpecializations {
-<<<<<<< HEAD
-        public static ReturnReceiverNode create(final CompiledCodeObject code, final int index) {
-            return ReturnReceiverNodeGen.create(code, index);
-        }
-=======
-        @Child private ReceiverNode receiverNode;
->>>>>>> e066cbc1
 
         protected ReturnReceiverNode(final CompiledCodeObject code, final int index) {
             super(code, index);

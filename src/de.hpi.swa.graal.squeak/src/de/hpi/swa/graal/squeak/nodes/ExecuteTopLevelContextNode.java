--- conflicted
+++ resolved
@@ -5,7 +5,7 @@
  */
 package de.hpi.swa.graal.squeak.nodes;
 
-import java.util.logging.Level;
+import static java.util.logging.Level.FINE;
 
 import com.oracle.truffle.api.CompilerAsserts;
 import com.oracle.truffle.api.frame.FrameDescriptor;
@@ -33,12 +33,6 @@
 import de.hpi.swa.graal.squeak.util.LogUtils;
 
 public final class ExecuteTopLevelContextNode extends RootNode {
-<<<<<<< HEAD
-    private static final TruffleLogger LOG = TruffleLogger.getLogger(SqueakLanguageConfig.ID, "scheduling");
-    private static final boolean isLoggingEnabled = LOG.isLoggable(Level.FINE);
-
-=======
->>>>>>> 54208461
     private final SqueakImageContext image;
     private final boolean isImageResuming;
     private ContextObject initialContext;
@@ -93,44 +87,25 @@
             assert sender == NilObject.SINGLETON || ((ContextObject) sender).hasTruffleFrame();
             try {
                 image.lastSeenContext = null;  // Reset materialization mechanism.
-                // doIt: activeContext.printSqStackTrace();
-                if (isLoggingEnabled) {
+                final ContextObject active = activeContext;
+                LogUtils.SCHEDULING.fine(() -> {
                     final StringBuilder b = new StringBuilder("Starting top level stack trace:\n");
-                    DebugUtils.printSqMaterializedStackTraceOn(b, activeContext);
-                    LOG.fine(b.toString());
-                }
+                    DebugUtils.printSqMaterializedStackTraceOn(b, active);
+                    return b.toString();
+                });
                 final Object result = callNode.call(activeContext.getCallTarget());
                 activeContext = unwindContextChainNode.executeUnwind(sender, sender, result);
-<<<<<<< HEAD
-                if (isLoggingEnabled) {
-                    LOG.fine("Local Return to top-level:\n");
-                }
+                LogUtils.SCHEDULING.log(FINE, "Local Return on top-level: {0}", activeContext);
             } catch (final ProcessSwitch ps) {
                 activeContext = ps.getNewContext();
+                LogUtils.SCHEDULING.log(FINE, "Process Switch: {0}", activeContext);
             } catch (final NonLocalReturn nlr) {
                 final ContextObject target = (ContextObject) nlr.getTargetContextOrMarker();
                 activeContext = unwindContextChainNode.executeUnwind(sender, target, nlr.getReturnValue());
-                if (isLoggingEnabled) {
-                    LOG.fine("Non Local Return to top-level:\n");
-                }
+                LogUtils.SCHEDULING.log(FINE, "Non Local Return on top-level: {0}", activeContext);
             } catch (final NonVirtualReturn nvr) {
                 activeContext = unwindContextChainNode.executeUnwind(nvr.getCurrentContext(), nvr.getTargetContext(), nvr.getReturnValue());
-                if (isLoggingEnabled) {
-                    LOG.fine("Non Virtual Return to top-level:\n");
-                }
-=======
-                LogUtils.SCHEDULING.log(Level.FINE, "Local Return on top-level: {0}", activeContext);
-            } catch (final ProcessSwitch ps) {
-                activeContext = ps.getNewContext();
-                LogUtils.SCHEDULING.log(Level.FINE, "Process Switch: {0}", activeContext);
-            } catch (final NonLocalReturn nlr) {
-                final ContextObject target = (ContextObject) nlr.getTargetContextOrMarker();
-                activeContext = unwindContextChainNode.executeUnwind(sender, target, nlr.getReturnValue());
-                LogUtils.SCHEDULING.log(Level.FINE, "Non Local Return on top-level: {0}", activeContext);
-            } catch (final NonVirtualReturn nvr) {
-                activeContext = unwindContextChainNode.executeUnwind(nvr.getCurrentContext(), nvr.getTargetContext(), nvr.getReturnValue());
-                LogUtils.SCHEDULING.log(Level.FINE, "Non Virtual Return on top-level: {0}", activeContext);
->>>>>>> 54208461
+                LogUtils.SCHEDULING.log(FINE, "Non Virtual Return on top-level: {0}", activeContext);
             }
             assert image.stackDepth == 0 : "Stack depth should be zero before switching to another context";
         }

package de.hpi.swa.graal.squeak.nodes.context;

import com.oracle.truffle.api.dsl.Fallback;
import com.oracle.truffle.api.dsl.Specialization;
import com.oracle.truffle.api.frame.VirtualFrame;

import de.hpi.swa.graal.squeak.exceptions.SqueakExceptions.SqueakException;
import de.hpi.swa.graal.squeak.model.CompiledCodeObject;
import de.hpi.swa.graal.squeak.model.ContextObject;
import de.hpi.swa.graal.squeak.nodes.AbstractNodeWithCode;
import de.hpi.swa.graal.squeak.nodes.context.frame.FrameSlotWriteNode;

public abstract class TemporaryWriteNode extends AbstractNodeWithCode {
    @Child private FrameSlotWriteNode writeNode;

    protected TemporaryWriteNode(final CompiledCodeObject code, final int tempIndex) {
        super(code);
        this.tempIndex = tempIndex;
    }

    public static TemporaryWriteNode create(final CompiledCodeObject code, final int tempIndex) {
        return TemporaryWriteNodeGen.create(code, tempIndex);
    }

    public abstract void executeWrite(VirtualFrame frame, Object value);

<<<<<<< HEAD
    protected TemporaryWriteNode(final CompiledCodeObject code, final int tempIndex) {
        super(code);
        writeNode = FrameSlotWriteNode.create(code.getStackSlot(tempIndex));
    }

    @Specialization
    protected final void doWriteContext(final VirtualFrame frame, final ContextObject value) {
=======
    @Specialization(guards = {"isVirtualized(frame)"})
    protected final void doWriteVirtualized(final VirtualFrame frame, final Object value,
                    @Cached("create(code.getStackSlot(tempIndex))") final FrameSlotWriteNode writeNode) {
>>>>>>> e066cbc1
        assert value != null;
        value.markEscaped();
        writeNode.executeWrite(frame, value);
    }

    @Specialization(guards = {"!isContextObject(value)"})
    protected final void doWriteOther(final VirtualFrame frame, final Object value) {
        assert value != null;
        writeNode.executeWrite(frame, value);
    }

    @SuppressWarnings("unused")
    @Fallback
    protected static final void doFail(final VirtualFrame frame, final Object value) {
        throw new SqueakException("Should never happen");
    }
}<|MERGE_RESOLUTION|>--- conflicted
+++ resolved
@@ -15,7 +15,7 @@
 
     protected TemporaryWriteNode(final CompiledCodeObject code, final int tempIndex) {
         super(code);
-        this.tempIndex = tempIndex;
+        writeNode = FrameSlotWriteNode.create(code.getStackSlot(tempIndex));
     }
 
     public static TemporaryWriteNode create(final CompiledCodeObject code, final int tempIndex) {
@@ -24,19 +24,8 @@
 
     public abstract void executeWrite(VirtualFrame frame, Object value);
 
-<<<<<<< HEAD
-    protected TemporaryWriteNode(final CompiledCodeObject code, final int tempIndex) {
-        super(code);
-        writeNode = FrameSlotWriteNode.create(code.getStackSlot(tempIndex));
-    }
-
     @Specialization
     protected final void doWriteContext(final VirtualFrame frame, final ContextObject value) {
-=======
-    @Specialization(guards = {"isVirtualized(frame)"})
-    protected final void doWriteVirtualized(final VirtualFrame frame, final Object value,
-                    @Cached("create(code.getStackSlot(tempIndex))") final FrameSlotWriteNode writeNode) {
->>>>>>> e066cbc1
         assert value != null;
         value.markEscaped();
         writeNode.executeWrite(frame, value);

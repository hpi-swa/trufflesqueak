package de.hpi.swa.graal.squeak.nodes.bytecodes;

import com.oracle.truffle.api.CompilerAsserts;
import com.oracle.truffle.api.CompilerDirectives;
import com.oracle.truffle.api.CompilerDirectives.CompilationFinal;
import com.oracle.truffle.api.RootCallTarget;
import com.oracle.truffle.api.Truffle;
import com.oracle.truffle.api.dsl.Fallback;
import com.oracle.truffle.api.dsl.Specialization;
import com.oracle.truffle.api.frame.VirtualFrame;
import com.oracle.truffle.api.nodes.NodeCost;
import com.oracle.truffle.api.nodes.NodeInfo;

import de.hpi.swa.graal.squeak.exceptions.SqueakExceptions.SqueakException;
import de.hpi.swa.graal.squeak.model.ArrayObject;
import de.hpi.swa.graal.squeak.model.BlockClosureObject;
import de.hpi.swa.graal.squeak.model.CompiledBlockObject;
import de.hpi.swa.graal.squeak.model.CompiledCodeObject;
import de.hpi.swa.graal.squeak.model.ContextObject;
import de.hpi.swa.graal.squeak.nodes.EnterCodeNode;
import de.hpi.swa.graal.squeak.nodes.GetOrCreateContextNode;
import de.hpi.swa.graal.squeak.nodes.SqueakNode;
import de.hpi.swa.graal.squeak.nodes.accessing.SqueakObjectAt0Node;
import de.hpi.swa.graal.squeak.nodes.bytecodes.PushBytecodesFactory.PushNewArrayNodeGen;
import de.hpi.swa.graal.squeak.nodes.bytecodes.PushBytecodesFactory.PushReceiverNodeGen;
import de.hpi.swa.graal.squeak.nodes.bytecodes.PushBytecodesFactory.PushReceiverVariableNodeGen;
import de.hpi.swa.graal.squeak.nodes.context.TemporaryReadNode;
import de.hpi.swa.graal.squeak.nodes.context.stack.StackPopNReversedNode;
import de.hpi.swa.graal.squeak.nodes.context.stack.StackPushNode;
import de.hpi.swa.graal.squeak.util.FrameAccess;

public final class PushBytecodes {

    private abstract static class AbstractPushNode extends AbstractBytecodeNode {
        @Child protected StackPushNode pushNode;

        protected AbstractPushNode(final CompiledCodeObject code, final int index) {
            this(code, index, 1);
        }

        protected AbstractPushNode(final CompiledCodeObject code, final int index, final int numBytecodes) {
            super(code, index, numBytecodes);
            pushNode = StackPushNode.create(code);
        }
    }

    @NodeInfo(cost = NodeCost.NONE)
    public static final class PushActiveContextNode extends AbstractPushNode {
        @Child private GetOrCreateContextNode getContextNode;

        public PushActiveContextNode(final CompiledCodeObject code, final int index) {
            super(code, index);
            getContextNode = GetOrCreateContextNode.create(code);
        }

        @Override
        public void executeVoid(final VirtualFrame frame) {
            pushNode.executeWrite(frame, getContextNode.executeGet(frame));
        }

        @Override
        public String toString() {
            CompilerAsserts.neverPartOfCompilation();
            return "pushThisContext:";
        }
    }

    public static final class PushClosureNode extends AbstractPushNode {
        protected final int blockSize;
        protected final int numArgs;
        protected final int numCopied;

        @Child private StackPopNReversedNode popNReversedNode;
        @Child private GetOrCreateContextNode getOrCreateContextNode;

        @CompilationFinal private CompiledBlockObject block;
        @CompilationFinal private RootCallTarget blockCallTarget;

        protected PushClosureNode(final CompiledCodeObject code, final int index, final int numBytecodes, final int i, final int j, final int k) {
            super(code, index, numBytecodes);
            numArgs = i & 0xF;
            numCopied = (i >> 4) & 0xF;
            blockSize = (j << 8) | k;
            popNReversedNode = StackPopNReversedNode.create(code, numCopied);
            getOrCreateContextNode = GetOrCreateContextNode.create(code);
        }

<<<<<<< HEAD
        private CompiledBlockObject getBlock(final VirtualFrame frame) {
=======
        public static PushClosureNode create(final CompiledCodeObject code, final int index, final int numBytecodes, final int i, final int j, final int k) {
            return new PushClosureNode(code, index, numBytecodes, i, j, k);
        }

        private CompiledBlockObject getBlock() {
>>>>>>> e066cbc1
            if (block == null) {
                CompilerDirectives.transferToInterpreterAndInvalidate();
                block = CompiledBlockObject.create(code, FrameAccess.getMethod(frame), numArgs, numCopied, index + numBytecodes, blockSize);
                blockCallTarget = Truffle.getRuntime().createCallTarget(EnterCodeNode.create(block.image.getLanguage(), block));
            }
            return block;
        }

        public int getBockSize() {
            return blockSize;
        }

        @Override
        public void executeVoid(final VirtualFrame frame) {
            pushNode.executeWrite(frame, createClosure(frame));
        }

        private BlockClosureObject createClosure(final VirtualFrame frame) {
            final Object receiver = FrameAccess.getReceiver(frame);
            final Object[] copiedValues = (Object[]) popNReversedNode.executeRead(frame);
            final ContextObject outerContext = getOrCreateContextNode.executeGet(frame);
            return new BlockClosureObject(getBlock(frame), blockCallTarget, receiver, copiedValues, outerContext);
        }

        @Override
        public String toString() {
            CompilerAsserts.neverPartOfCompilation();
            final int start = index + numBytecodes;
            final int end = start + blockSize;
            return "closureNumCopied: " + numCopied + " numArgs: " + numArgs + " bytes " + start + " to " + end;
        }
    }

    public static final class PushConstantNode extends AbstractPushNode {
        private final Object constant;

        public PushConstantNode(final CompiledCodeObject code, final int index, final Object obj) {
            super(code, index);
            constant = obj;
        }

        @Override
        public void executeVoid(final VirtualFrame frame) {
            pushNode.executeWrite(frame, constant);
        }

        @Override
        public String toString() {
            CompilerAsserts.neverPartOfCompilation();
            return "pushConstant: " + constant.toString();
        }
    }

    public static final class PushLiteralConstantNode extends AbstractPushNode {
        private final int literalIndex;

        public PushLiteralConstantNode(final CompiledCodeObject code, final int index, final int numBytecodes, final int literalIndex) {
            super(code, index, numBytecodes);
            this.literalIndex = literalIndex;
        }

        @Override
        public void executeVoid(final VirtualFrame frame) {
            pushNode.executeWrite(frame, code.getLiteral(literalIndex));
        }

        @Override
        public String toString() {
            CompilerAsserts.neverPartOfCompilation();
            return "pushConstant: " + code.getLiteral(literalIndex).toString();
        }
    }

    public static final class PushLiteralVariableNode extends AbstractPushNode {
        @Child private SqueakObjectAt0Node at0Node = SqueakObjectAt0Node.create();
        private final int literalIndex;

        public PushLiteralVariableNode(final CompiledCodeObject code, final int index, final int numBytecodes, final int literalIndex) {
            super(code, index, numBytecodes);
            this.literalIndex = literalIndex;
        }

        @Override
        public void executeVoid(final VirtualFrame frame) {
            pushNode.executeWrite(frame, at0Node.execute(code.getLiteral(literalIndex), 1));
        }

        @Override
        public String toString() {
            CompilerAsserts.neverPartOfCompilation();
            return "pushLit: " + literalIndex;
        }
    }

    public abstract static class PushNewArrayNode extends AbstractPushNode {
        @Child protected StackPopNReversedNode popNReversedNode;
        private final int arraySize;

        protected PushNewArrayNode(final CompiledCodeObject code, final int index, final int numBytecodes, final int param) {
            super(code, index, numBytecodes);
            arraySize = param & 127;
            popNReversedNode = param > 127 ? StackPopNReversedNode.create(code, arraySize) : null;
        }

        public static PushNewArrayNode create(final CompiledCodeObject code, final int index, final int numBytecodes, final int param) {
            return PushNewArrayNodeGen.create(code, index, numBytecodes, param);
        }

        @Specialization(guards = {"popNReversedNode != null"})
        protected final void doPushArray(final VirtualFrame frame) {
            pushNode.executeWrite(frame, code.image.newList(popNReversedNode.executeRead(frame)));
        }

        @Specialization(guards = {"popNReversedNode == null"})
        protected final void doPushNewArray(final VirtualFrame frame) {
            pushNode.executeWrite(frame, ArrayObject.createObjectStrategy(code.image, code.image.arrayClass, arraySize));
        }

        @Fallback
        protected static final void doFail(@SuppressWarnings("unused") final VirtualFrame frame) {
            throw new SqueakException("Should never happen");
        }

        @Override
        public String toString() {
            CompilerAsserts.neverPartOfCompilation();
            return "push: (Array new: " + arraySize + ")";
        }
    }

    @NodeInfo(cost = NodeCost.NONE)
    public abstract static class PushReceiverNode extends AbstractPushNode {

        protected PushReceiverNode(final CompiledCodeObject code, final int index) {
            super(code, index);
        }

<<<<<<< HEAD
        @Specialization
=======
        public static PushReceiverNode create(final CompiledCodeObject code, final int index) {
            return PushReceiverNodeGen.create(code, index);
        }

        @Specialization(guards = {"isVirtualized(frame)"})
>>>>>>> e066cbc1
        protected final void doReceiverVirtualized(final VirtualFrame frame) {
            pushNode.executeWrite(frame, FrameAccess.getReceiver(frame));
        }

        @Override
        public String toString() {
            CompilerAsserts.neverPartOfCompilation();

            return "self";
        }
    }

    @NodeInfo(cost = NodeCost.NONE)
    public abstract static class PushReceiverVariableNode extends AbstractPushNode {
        @Child private SqueakObjectAt0Node at0Node = SqueakObjectAt0Node.create();
        private final int variableIndex;

        protected PushReceiverVariableNode(final CompiledCodeObject code, final int index, final int numBytecodes, final int varIndex) {
            super(code, index, numBytecodes);
            variableIndex = varIndex;
        }

<<<<<<< HEAD
        @Specialization
=======
        public static PushReceiverVariableNode create(final CompiledCodeObject code, final int index, final int numBytecodes, final int varIndex) {
            return PushReceiverVariableNodeGen.create(code, index, numBytecodes, varIndex);
        }

        @Specialization(guards = {"isVirtualized(frame)"})
>>>>>>> e066cbc1
        protected final void doReceiverVirtualized(final VirtualFrame frame) {
            pushNode.executeWrite(frame, at0Node.execute(FrameAccess.getReceiver(frame), variableIndex));
        }

        @Override
        public final String toString() {
            CompilerAsserts.neverPartOfCompilation();
            return "pushRcvr: " + variableIndex;
        }
    }

    @NodeInfo(cost = NodeCost.NONE)
    public static final class PushRemoteTempNode extends AbstractPushNode {
        @Child private SqueakObjectAt0Node at0Node = SqueakObjectAt0Node.create();
        @Child private SqueakNode readTempNode;
        private final int indexInArray;
        private final int indexOfArray;

        public PushRemoteTempNode(final CompiledCodeObject code, final int index, final int numBytecodes, final int indexInArray, final int indexOfArray) {
            super(code, index, numBytecodes);
            this.indexInArray = indexInArray;
            this.indexOfArray = indexOfArray;
            readTempNode = TemporaryReadNode.create(code, indexOfArray);
        }

        @Override
        public void executeVoid(final VirtualFrame frame) {
            pushNode.executeWrite(frame, at0Node.execute(readTempNode.executeRead(frame), indexInArray));
        }

        @Override
        public String toString() {
            CompilerAsserts.neverPartOfCompilation();
            return "pushTemp: " + indexInArray + " inVectorAt: " + indexOfArray;
        }
    }

    @NodeInfo(cost = NodeCost.NONE)
    public static final class PushTemporaryLocationNode extends AbstractBytecodeNode {
        @Child private StackPushNode pushNode;
        @Child private SqueakNode tempNode;
        private final int tempIndex;

        public PushTemporaryLocationNode(final CompiledCodeObject code, final int index, final int numBytecodes, final int tempIndex) {
            super(code, index, numBytecodes);
            this.tempIndex = tempIndex;
            pushNode = StackPushNode.create(code);
            tempNode = TemporaryReadNode.create(code, tempIndex);
        }

        @Override
        public void executeVoid(final VirtualFrame frame) {
            pushNode.executeWrite(frame, tempNode.executeRead(frame));
        }

        @Override
        public String toString() {
            CompilerAsserts.neverPartOfCompilation();
            return "pushTemp: " + this.tempIndex;
        }
    }
}<|MERGE_RESOLUTION|>--- conflicted
+++ resolved
@@ -76,7 +76,7 @@
         @CompilationFinal private CompiledBlockObject block;
         @CompilationFinal private RootCallTarget blockCallTarget;
 
-        protected PushClosureNode(final CompiledCodeObject code, final int index, final int numBytecodes, final int i, final int j, final int k) {
+        private PushClosureNode(final CompiledCodeObject code, final int index, final int numBytecodes, final int i, final int j, final int k) {
             super(code, index, numBytecodes);
             numArgs = i & 0xF;
             numCopied = (i >> 4) & 0xF;
@@ -85,15 +85,11 @@
             getOrCreateContextNode = GetOrCreateContextNode.create(code);
         }
 
-<<<<<<< HEAD
-        private CompiledBlockObject getBlock(final VirtualFrame frame) {
-=======
         public static PushClosureNode create(final CompiledCodeObject code, final int index, final int numBytecodes, final int i, final int j, final int k) {
             return new PushClosureNode(code, index, numBytecodes, i, j, k);
         }
 
-        private CompiledBlockObject getBlock() {
->>>>>>> e066cbc1
+        private CompiledBlockObject getBlock(final VirtualFrame frame) {
             if (block == null) {
                 CompilerDirectives.transferToInterpreterAndInvalidate();
                 block = CompiledBlockObject.create(code, FrameAccess.getMethod(frame), numArgs, numCopied, index + numBytecodes, blockSize);
@@ -231,15 +227,11 @@
             super(code, index);
         }
 
-<<<<<<< HEAD
-        @Specialization
-=======
         public static PushReceiverNode create(final CompiledCodeObject code, final int index) {
             return PushReceiverNodeGen.create(code, index);
         }
 
-        @Specialization(guards = {"isVirtualized(frame)"})
->>>>>>> e066cbc1
+        @Specialization
         protected final void doReceiverVirtualized(final VirtualFrame frame) {
             pushNode.executeWrite(frame, FrameAccess.getReceiver(frame));
         }
@@ -262,15 +254,11 @@
             variableIndex = varIndex;
         }
 
-<<<<<<< HEAD
-        @Specialization
-=======
         public static PushReceiverVariableNode create(final CompiledCodeObject code, final int index, final int numBytecodes, final int varIndex) {
             return PushReceiverVariableNodeGen.create(code, index, numBytecodes, varIndex);
         }
 
-        @Specialization(guards = {"isVirtualized(frame)"})
->>>>>>> e066cbc1
+        @Specialization
         protected final void doReceiverVirtualized(final VirtualFrame frame) {
             pushNode.executeWrite(frame, at0Node.execute(FrameAccess.getReceiver(frame), variableIndex));
         }

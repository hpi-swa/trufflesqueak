package de.hpi.swa.graal.squeak.image;

import java.awt.Dimension;
import java.awt.Point;
import java.io.File;
import java.io.PrintWriter;
import java.math.BigInteger;

import com.oracle.truffle.api.CallTarget;
import com.oracle.truffle.api.CompilerAsserts;
import com.oracle.truffle.api.CompilerDirectives;
import com.oracle.truffle.api.CompilerDirectives.CompilationFinal;
import com.oracle.truffle.api.CompilerDirectives.TruffleBoundary;
import com.oracle.truffle.api.Truffle;
import com.oracle.truffle.api.frame.Frame;
import com.oracle.truffle.api.frame.FrameInstance;
import com.oracle.truffle.api.frame.FrameInstanceVisitor;
import com.oracle.truffle.api.profiles.ValueProfile;

import de.hpi.swa.graal.squeak.SqueakLanguage;
import de.hpi.swa.graal.squeak.exceptions.SqueakExceptions.SqueakException;
import de.hpi.swa.graal.squeak.io.SqueakDisplay;
import de.hpi.swa.graal.squeak.model.AbstractSqueakObject;
import de.hpi.swa.graal.squeak.model.ClassObject;
import de.hpi.swa.graal.squeak.model.CompiledMethodObject;
import de.hpi.swa.graal.squeak.model.ContextObject;
import de.hpi.swa.graal.squeak.model.FloatObject;
import de.hpi.swa.graal.squeak.model.LargeIntegerObject;
import de.hpi.swa.graal.squeak.model.NativeObject;
import de.hpi.swa.graal.squeak.model.NilObject;
import de.hpi.swa.graal.squeak.model.ObjectLayouts.ASSOCIATION;
import de.hpi.swa.graal.squeak.model.ObjectLayouts.CONTEXT;
import de.hpi.swa.graal.squeak.model.ObjectLayouts.POINT;
import de.hpi.swa.graal.squeak.model.ObjectLayouts.PROCESS;
import de.hpi.swa.graal.squeak.model.ObjectLayouts.SPECIAL_OBJECT_INDEX;
import de.hpi.swa.graal.squeak.model.PointersObject;
import de.hpi.swa.graal.squeak.nodes.ExecuteTopLevelContextNode;
import de.hpi.swa.graal.squeak.nodes.process.GetActiveProcessNode;
import de.hpi.swa.graal.squeak.util.ArrayUtils;
import de.hpi.swa.graal.squeak.util.FrameAccess;
import de.hpi.swa.graal.squeak.util.InterruptHandlerNode;
import de.hpi.swa.graal.squeak.util.OSDetector;
import de.hpi.swa.graal.squeak.util.SqueakConfig;

public final class SqueakImageContext {
    // Special objects
    public final NilObject nil = new NilObject(this);
    public final boolean sqFalse = false;
    public final boolean sqTrue = true;
    public final PointersObject specialObjectsArray = new PointersObject(this);
    public final PointersObject schedulerAssociation = new PointersObject(this);
    public final ClassObject characterClass = new ClassObject(this);
    public final ClassObject smallIntegerClass = new ClassObject(this);
    public final ClassObject arrayClass = new ClassObject(this);
    public final PointersObject smalltalk = new PointersObject(this);
    public final NativeObject doesNotUnderstand = NativeObject.newNativeBytes(this, null, 0);
    public final PointersObject specialSelectors = new PointersObject(this);
    public final NativeObject mustBeBoolean = NativeObject.newNativeBytes(this, null, 0);
    public final ClassObject metaclass = new ClassObject(this);
    public final ClassObject methodContextClass = new ClassObject(this);
    public final ClassObject nilClass = new ClassObject(this);
    public final ClassObject trueClass = new ClassObject(this);
    public final ClassObject falseClass = new ClassObject(this);
    public final ClassObject stringClass = new ClassObject(this);
    public final ClassObject compiledMethodClass = new ClassObject(this);
    public final ClassObject blockClosureClass = new ClassObject(this);
    public final ClassObject largePositiveIntegerClass = new ClassObject(this);
    public final ClassObject largeNegativeIntegerClass = new ClassObject(this);
    public final ClassObject floatClass = new ClassObject(this);

    private final SqueakLanguage language;
    private final PrintWriter output;
    private final PrintWriter error;
    public final SqueakLanguage.Env env;

    // Special selectors
    public final NativeObject plus = new NativeObject(this);
    public final NativeObject minus = new NativeObject(this);
    public final NativeObject lt = new NativeObject(this);
    public final NativeObject gt = new NativeObject(this);
    public final NativeObject le = new NativeObject(this);
    public final NativeObject ge = new NativeObject(this);
    public final NativeObject eq = new NativeObject(this);
    public final NativeObject ne = new NativeObject(this);
    public final NativeObject times = new NativeObject(this);
    public final NativeObject divide = new NativeObject(this);
    public final NativeObject modulo = new NativeObject(this);
    public final NativeObject pointAt = new NativeObject(this);
    public final NativeObject bitShift = new NativeObject(this);
    public final NativeObject floorDivide = new NativeObject(this);
    public final NativeObject bitAnd = new NativeObject(this);
    public final NativeObject bitOr = new NativeObject(this);
    public final NativeObject at = new NativeObject(this);
    public final NativeObject atput = new NativeObject(this);
    public final NativeObject sqSize = new NativeObject(this);
    public final NativeObject next = new NativeObject(this);
    public final NativeObject nextPut = new NativeObject(this);
    public final NativeObject atEnd = new NativeObject(this);
    public final NativeObject equivalent = new NativeObject(this);
    public final NativeObject klass = new NativeObject(this);
    public final NativeObject blockCopy = new NativeObject(this);
    public final NativeObject sqValue = new NativeObject(this);
    public final NativeObject valueWithArg = new NativeObject(this);
    public final NativeObject sqDo = new NativeObject(this);
    public final NativeObject sqNew = new NativeObject(this);
    public final NativeObject newWithArg = new NativeObject(this);
    public final NativeObject x = new NativeObject(this);
    public final NativeObject y = new NativeObject(this);

    @CompilationFinal(dimensions = 1) public final NativeObject[] specialSelectorsArray = new NativeObject[]{
                    plus, minus, lt, gt, le, ge, eq, ne, times, divide, modulo, pointAt, bitShift,
                    floorDivide, bitAnd, bitOr, at, atput, sqSize, next, nextPut, atEnd, equivalent,
                    klass, blockCopy, sqValue, valueWithArg, sqDo, sqNew, newWithArg, x, y
    };

    @CompilationFinal(dimensions = 1) public final int[] specialSelectorsNumArgs = new int[]{
                    1, 1, 1, 1, 1, 1, 1, 1, 1, 1, 1, 1, 1, 1, 1, 1, 1, 2, 0, 0, 1, 0, 1, 0, 1, 0, 1, 1, 0, 1, 0, 0
    };

    public final SqueakConfig config;
    public final SqueakImageFlags flags = new SqueakImageFlags();
    public final OSDetector os = new OSDetector();
    public final InterruptHandlerNode interrupt;
    public final long startUpMillis = System.currentTimeMillis();

    private final SqueakDisplay display;
    private final ValueProfile displayProfile = ValueProfile.createClassProfile();

    @CompilationFinal private NativeObject asSymbolSelector = null; // for testing
    @CompilationFinal private NativeObject simulatePrimitiveArgsSelector = null;
    @CompilationFinal private PointersObject scheduler = null;

    public SqueakImageContext(final SqueakLanguage squeakLanguage, final SqueakLanguage.Env environ,
                    final PrintWriter out, final PrintWriter err) {
        language = squeakLanguage;
        env = environ;
        output = out;
        error = err;
        final String[] applicationArguments = env.getApplicationArguments();
        config = new SqueakConfig(applicationArguments);
        display = SqueakDisplay.create(this, config.isCustomContext() || config.isTesting());
        interrupt = InterruptHandlerNode.create(this, config);
    }

    public CallTarget getActiveContext() {
        // TODO: maybe there is a better way to do the below
        final PointersObject activeProcess = GetActiveProcessNode.create(this).executeGet();
        final ContextObject activeContext = (ContextObject) activeProcess.at0(PROCESS.SUSPENDED_CONTEXT);
        activeProcess.atput0(PROCESS.SUSPENDED_CONTEXT, nil);
        output.println("Resuming active context for " + activeContext.getMethod() + "...");
        return Truffle.getRuntime().createCallTarget(ExecuteTopLevelContextNode.create(language, activeContext));
    }

    public CallTarget getCustomContext() {
        final Object receiver = config.getReceiver();
        final String selector = config.getSelector();
        final ClassObject receiverClass = receiver instanceof Long ? smallIntegerClass : nilClass;
        final CompiledMethodObject lookupResult = (CompiledMethodObject) receiverClass.lookup(selector);
        if (lookupResult.getCompiledInSelector() == doesNotUnderstand) {
            throw new SqueakException(receiver, ">>", selector, "could not be found!");
        }
        final ContextObject customContext = ContextObject.create(this, lookupResult.frameSize());
        customContext.atput0(CONTEXT.METHOD, lookupResult);
        customContext.atput0(CONTEXT.INSTRUCTION_POINTER, (long) lookupResult.getInitialPC());
        customContext.atput0(CONTEXT.RECEIVER, receiver);
        customContext.atput0(CONTEXT.STACKPOINTER, 1L);
        customContext.atput0(CONTEXT.CLOSURE_OR_NIL, nil);
        customContext.setSender(nil);
        // if there were arguments, they would need to be pushed before the temps
        final long numTemps = lookupResult.getNumTemps() - lookupResult.getNumArgs();
        for (int i = 0; i < numTemps; i++) {
            customContext.push(nil);
        }

        output.println("Starting to evaluate " + receiver + " >> " + selector + "...");
        return Truffle.getRuntime().createCallTarget(ExecuteTopLevelContextNode.create(getLanguage(), customContext));
    }

<<<<<<< HEAD
=======
    public void fillInFrom(final FileInputStream inputStream) throws IOException {
        SqueakImageReader.readImage(this, inputStream);
        if (!display.isHeadless() && simulatePrimitiveArgsSelector.isNil()) {
            throw new SqueakException("Unable to find BitBlt simulation in image, cannot run with display.");
        }
    }

>>>>>>> 34a316bf
    public PrintWriter getOutput() {
        return output;
    }

    public PrintWriter getError() {
        return error;
    }

    public SqueakLanguage getLanguage() {
        return language;
    }

    public SqueakDisplay getDisplay() {
        return displayProfile.profile(display);
    }

    public NativeObject getAsSymbolSelector() {
        return asSymbolSelector;
    }

    public void setAsSymbolSelector(final NativeObject asSymbolSelector) {
        CompilerDirectives.transferToInterpreterAndInvalidate();
        this.asSymbolSelector = asSymbolSelector;
    }

    public NativeObject getSimulatePrimitiveArgsSelector() {
        return simulatePrimitiveArgsSelector;
    }

    public void setSimulatePrimitiveArgsSelector(final NativeObject simulatePrimitiveArgsSelector) {
        CompilerDirectives.transferToInterpreterAndInvalidate();
        this.simulatePrimitiveArgsSelector = simulatePrimitiveArgsSelector;
    }

    public PointersObject getScheduler() {
        if (scheduler == null) {
            CompilerDirectives.transferToInterpreterAndInvalidate();
            final PointersObject association = (PointersObject) specialObjectsArray.at0(SPECIAL_OBJECT_INDEX.SchedulerAssociation);
            scheduler = (PointersObject) association.at0(ASSOCIATION.VALUE);
        }
        return scheduler;
    }

    public Object wrap(final Object obj) {
        if (obj == null) {
            return nil;
        } else if (obj instanceof Boolean) {
            return wrap((boolean) obj);
        } else if (obj instanceof Integer) {
            return wrap((long) Long.valueOf((Integer) obj));
        } else if (obj instanceof Long) {
            return wrap((long) obj);
        } else if (obj instanceof Double) {
            return wrap((double) obj);
        } else if (obj instanceof BigInteger) {
            return wrap((BigInteger) obj);
        } else if (obj instanceof String) {
            return wrap((String) obj);
        } else if (obj instanceof Character) {
            return wrap((char) obj);
        } else if (obj instanceof Object[]) {
            return wrap((Object[]) obj);
        } else if (obj instanceof Point) {
            return wrap((Point) obj);
        } else if (obj instanceof Dimension) {
            return wrap((Dimension) obj);
        }
        throw new SqueakException("Unsupported value to wrap:", obj);
    }

    public Object wrap(final boolean value) {
        return value ? sqTrue : sqFalse;
    }

    @SuppressWarnings("static-method")
    public long wrap(final long l) {
        return l;
    }

    public AbstractSqueakObject wrap(final BigInteger i) {
        return new LargeIntegerObject(this, i);
    }

    public FloatObject wrap(final double value) {
        return new FloatObject(this, value);
    }

    @TruffleBoundary
    public NativeObject wrap(final String s) {
        return NativeObject.newNativeBytes(this, stringClass, s.getBytes());
    }

    public NativeObject wrap(final byte[] bytes) {
        return NativeObject.newNativeBytes(this, (ClassObject) specialObjectsArray.at0(SPECIAL_OBJECT_INDEX.ClassByteArray), bytes);
    }

    public static char wrap(final char character) {
        return character;
    }

    @TruffleBoundary
    public PointersObject wrap(final Object... elements) {
        CompilerAsserts.neverPartOfCompilation("SqueakImageContext#wrap");
        final Object[] wrappedElements = new Object[elements.length];
        for (int i = 0; i < elements.length; i++) {
            wrappedElements[i] = wrap(elements[i]);
        }
        return newList(wrappedElements);
    }

    public PointersObject wrap(final Point point) {
        return newPoint((long) point.getX(), (long) point.getY());
    }

    public PointersObject wrap(final Dimension dimension) {
        return newPoint((long) dimension.getWidth(), (long) dimension.getHeight());
    }

    public PointersObject newList(final Object[] elements) {
        return new PointersObject(this, arrayClass, elements);
    }

    public PointersObject newListWith(final Object... elements) {
        return newList(elements);
    }

    public PointersObject newPoint(final Object xPos, final Object yPos) {
        final ClassObject pointClass = (ClassObject) specialObjectsArray.at0(SPECIAL_OBJECT_INDEX.ClassPoint);
        final PointersObject newPoint = (PointersObject) pointClass.newInstance();
        newPoint.atput0(POINT.X, xPos);
        newPoint.atput0(POINT.Y, yPos);
        return newPoint;
    }

    public NativeObject newSymbol(final String value) {
        return NativeObject.newNativeBytes(this, doesNotUnderstand.getSqClass(), value.getBytes());
    }

    public void registerSemaphore(final AbstractSqueakObject semaphore, final long index) {
        specialObjectsArray.atput0(index, semaphore.isSemaphore() ? semaphore : nil);
    }

    public String imageRelativeFilePathFor(final String fileName) {
        return config.getImageDirectory() + File.separator + fileName;
    }

    public void trace(final Object... arguments) {
        if (config.isTracing()) {
            printToStdOut(arguments);
        }
    }

    public void traceVerbose(final Object... arguments) {
        if (config.isTracing() && config.isVerbose()) {
            printToStdOut(arguments);
        }
    }

    @TruffleBoundary
    public void printToStdOut(final Object... arguments) {
        getOutput().println(ArrayUtils.toJoinedString(" ", arguments));
    }

    @TruffleBoundary
    public void printToStdErr(final Object... arguments) {
        getError().println(ArrayUtils.toJoinedString(" ", arguments));
    }

    /*
     * Helper function for debugging purposes.
     */
    @TruffleBoundary
    public void printSqStackTrace() {
        CompilerDirectives.transferToInterpreter();
        final boolean isTravisBuild = System.getenv().containsKey("TRAVIS");
        final int[] depth = new int[1];
        final Object[] lastSender = new Object[]{null};
        getError().println("== Squeak stack trace ===========================================================");
        Truffle.getRuntime().iterateFrames(new FrameInstanceVisitor<Object>() {

            @Override
            public Object visitFrame(final FrameInstance frameInstance) {
                if (depth[0]++ > 50 && isTravisBuild) {
                    return null;
                }
                final Frame current = frameInstance.getFrame(FrameInstance.FrameAccess.READ_ONLY);
                if (current.getArguments().length < FrameAccess.RECEIVER) {
                    return null;
                }
                final Object method = FrameAccess.getMethod(current);
                lastSender[0] = FrameAccess.getSender(current);
                final Object contextOrMarker = FrameAccess.getContextOrMarker(current);
                final Object[] arguments = FrameAccess.getReceiverAndArguments(current);
                final String[] argumentStrings = new String[arguments.length];
                for (int i = 0; i < arguments.length; i++) {
                    argumentStrings[i] = arguments[i].toString();
                }
                final String prefix = FrameAccess.getClosure(current) == null ? "" : "[] in ";
                getError().println(String.format("%s%s #(%s) [this: %s, sender: %s]", prefix, method, String.join(", ", argumentStrings), contextOrMarker, lastSender[0]));
                return null;
            }
        });
        getError().println("== " + depth[0] + " Truffle frames ================================================================");
        if (lastSender[0] instanceof ContextObject) {
            ((ContextObject) lastSender[0]).printSqStackTrace();
        }
    }
}<|MERGE_RESOLUTION|>--- conflicted
+++ resolved
@@ -176,16 +176,6 @@
         return Truffle.getRuntime().createCallTarget(ExecuteTopLevelContextNode.create(getLanguage(), customContext));
     }
 
-<<<<<<< HEAD
-=======
-    public void fillInFrom(final FileInputStream inputStream) throws IOException {
-        SqueakImageReader.readImage(this, inputStream);
-        if (!display.isHeadless() && simulatePrimitiveArgsSelector.isNil()) {
-            throw new SqueakException("Unable to find BitBlt simulation in image, cannot run with display.");
-        }
-    }
-
->>>>>>> 34a316bf
     public PrintWriter getOutput() {
         return output;
     }

--- conflicted
+++ resolved
@@ -182,12 +182,8 @@
         if (!loaded()) {
             // Load image.
             SqueakImageReader.load(this);
-<<<<<<< HEAD
-            getOutput().println("Preparing image for headless execution...");
+            printToStdOut("Preparing image for headless execution...");
             LOG.fine(() -> "Fresh after load" + DebugUtils.currentState(SqueakImageContext.this));
-=======
-            printToStdOut("Preparing image for headless execution...");
->>>>>>> d40df835
             // Remove active context.
             getActiveProcess().instVarAtPut0Slow(PROCESS.SUSPENDED_CONTEXT, NilObject.SINGLETON);
             // Modify StartUpList for headless execution.

package de.hpi.swa.graal.squeak.image;

import java.awt.Dimension;
import java.awt.Point;
import java.io.File;
import java.io.PrintWriter;
import java.math.BigInteger;

import com.oracle.truffle.api.CallTarget;
import com.oracle.truffle.api.CompilerAsserts;
import com.oracle.truffle.api.CompilerDirectives;
import com.oracle.truffle.api.CompilerDirectives.CompilationFinal;
import com.oracle.truffle.api.CompilerDirectives.TruffleBoundary;
import com.oracle.truffle.api.Truffle;
import com.oracle.truffle.api.frame.Frame;
import com.oracle.truffle.api.frame.FrameInstance;
import com.oracle.truffle.api.frame.FrameInstanceVisitor;
import com.oracle.truffle.api.profiles.ValueProfile;

import de.hpi.swa.graal.squeak.SqueakLanguage;
import de.hpi.swa.graal.squeak.exceptions.SqueakExceptions.SqueakException;
import de.hpi.swa.graal.squeak.io.SqueakDisplay;
import de.hpi.swa.graal.squeak.model.AbstractSqueakObject;
import de.hpi.swa.graal.squeak.model.ClassObject;
import de.hpi.swa.graal.squeak.model.CompiledMethodObject;
import de.hpi.swa.graal.squeak.model.ContextObject;
import de.hpi.swa.graal.squeak.model.FloatObject;
import de.hpi.swa.graal.squeak.model.LargeIntegerObject;
import de.hpi.swa.graal.squeak.model.NativeObject;
import de.hpi.swa.graal.squeak.model.NilObject;
import de.hpi.swa.graal.squeak.model.ObjectLayouts.ASSOCIATION;
import de.hpi.swa.graal.squeak.model.ObjectLayouts.CONTEXT;
import de.hpi.swa.graal.squeak.model.ObjectLayouts.POINT;
import de.hpi.swa.graal.squeak.model.ObjectLayouts.PROCESS;
import de.hpi.swa.graal.squeak.model.ObjectLayouts.SPECIAL_OBJECT_INDEX;
import de.hpi.swa.graal.squeak.model.PointersObject;
import de.hpi.swa.graal.squeak.nodes.ExecuteTopLevelContextNode;
import de.hpi.swa.graal.squeak.nodes.process.GetActiveProcessNode;
import de.hpi.swa.graal.squeak.util.ArrayUtils;
import de.hpi.swa.graal.squeak.util.FrameAccess;
import de.hpi.swa.graal.squeak.util.InterruptHandlerNode;
import de.hpi.swa.graal.squeak.util.OSDetector;
import de.hpi.swa.graal.squeak.util.SqueakConfig;

public final class SqueakImageContext {
    // Special objects
    public final NilObject nil = new NilObject(this);
    public final boolean sqFalse = false;
    public final boolean sqTrue = true;
    public final PointersObject specialObjectsArray = new PointersObject(this);
    public final PointersObject schedulerAssociation = new PointersObject(this);
    public final ClassObject characterClass = new ClassObject(this);
    public final ClassObject smallIntegerClass = new ClassObject(this);
    public final ClassObject arrayClass = new ClassObject(this);
    public final PointersObject smalltalk = new PointersObject(this);
    public final NativeObject doesNotUnderstand = NativeObject.newNativeBytes(this, null, 0);
    public final PointersObject specialSelectors = new PointersObject(this);
    public final NativeObject mustBeBoolean = NativeObject.newNativeBytes(this, null, 0);
    public final ClassObject metaclass = new ClassObject(this);
    public final ClassObject methodContextClass = new ClassObject(this);
    public final ClassObject nilClass = new ClassObject(this);
    public final ClassObject trueClass = new ClassObject(this);
    public final ClassObject falseClass = new ClassObject(this);
    public final ClassObject stringClass = new ClassObject(this);
    public final ClassObject compiledMethodClass = new ClassObject(this);
    public final ClassObject blockClosureClass = new ClassObject(this);
    public final ClassObject largePositiveIntegerClass = new ClassObject(this);
    public final ClassObject largeNegativeIntegerClass = new ClassObject(this);
    public final ClassObject floatClass = new ClassObject(this);

    private final SqueakLanguage language;
    private final PrintWriter output;
    private final PrintWriter error;
    public final SqueakLanguage.Env env;

    // Special selectors
    public final NativeObject plus = new NativeObject(this);
    public final NativeObject minus = new NativeObject(this);
    public final NativeObject lt = new NativeObject(this);
    public final NativeObject gt = new NativeObject(this);
    public final NativeObject le = new NativeObject(this);
    public final NativeObject ge = new NativeObject(this);
    public final NativeObject eq = new NativeObject(this);
    public final NativeObject ne = new NativeObject(this);
    public final NativeObject times = new NativeObject(this);
    public final NativeObject divide = new NativeObject(this);
    public final NativeObject modulo = new NativeObject(this);
    public final NativeObject pointAt = new NativeObject(this);
    public final NativeObject bitShift = new NativeObject(this);
    public final NativeObject floorDivide = new NativeObject(this);
    public final NativeObject bitAnd = new NativeObject(this);
    public final NativeObject bitOr = new NativeObject(this);
    public final NativeObject at = new NativeObject(this);
    public final NativeObject atput = new NativeObject(this);
    public final NativeObject sqSize = new NativeObject(this);
    public final NativeObject next = new NativeObject(this);
    public final NativeObject nextPut = new NativeObject(this);
    public final NativeObject atEnd = new NativeObject(this);
    public final NativeObject equivalent = new NativeObject(this);
    public final NativeObject klass = new NativeObject(this);
    public final NativeObject blockCopy = new NativeObject(this);
    public final NativeObject sqValue = new NativeObject(this);
    public final NativeObject valueWithArg = new NativeObject(this);
    public final NativeObject sqDo = new NativeObject(this);
    public final NativeObject sqNew = new NativeObject(this);
    public final NativeObject newWithArg = new NativeObject(this);
    public final NativeObject x = new NativeObject(this);
    public final NativeObject y = new NativeObject(this);

    @CompilationFinal(dimensions = 1) public final NativeObject[] specialSelectorsArray = new NativeObject[]{
                    plus, minus, lt, gt, le, ge, eq, ne, times, divide, modulo, pointAt, bitShift,
                    floorDivide, bitAnd, bitOr, at, atput, sqSize, next, nextPut, atEnd, equivalent,
                    klass, blockCopy, sqValue, valueWithArg, sqDo, sqNew, newWithArg, x, y
    };

    @CompilationFinal(dimensions = 1) public final int[] specialSelectorsNumArgs = new int[]{
                    1, 1, 1, 1, 1, 1, 1, 1, 1, 1, 1, 1, 1, 1, 1, 1, 1, 2, 0, 0, 1, 0, 1, 0, 1, 0, 1, 1, 0, 1, 0, 0
    };

    public final SqueakConfig config;
    public final SqueakImageFlags flags = new SqueakImageFlags();
    public final OSDetector os = new OSDetector();
    public final InterruptHandlerNode interrupt;
    public final long startUpMillis = System.currentTimeMillis();

    private final SqueakDisplay display;
    private final ValueProfile displayProfile = ValueProfile.createClassProfile();

    public static final byte[] AS_SYMBOL_SELECTOR_NAME = "asSymbol".getBytes(); // for testing
    @CompilationFinal private NativeObject asSymbolSelector = null; // for testing
    @CompilationFinal private NativeObject simulatePrimitiveArgsSelector = null;
    @CompilationFinal private PointersObject scheduler = null;

    public SqueakImageContext(final SqueakLanguage squeakLanguage, final SqueakLanguage.Env environ,
                    final PrintWriter out, final PrintWriter err) {
        language = squeakLanguage;
        env = environ;
        output = out;
        error = err;
        final String[] applicationArguments = env.getApplicationArguments();
        config = new SqueakConfig(applicationArguments);
        display = SqueakDisplay.create(this, config.isCustomContext() || config.isTesting());
        interrupt = InterruptHandlerNode.create(this, config);
    }

    public CallTarget getActiveContext() {
        // TODO: maybe there is a better way to do the below
        final PointersObject activeProcess = GetActiveProcessNode.create(this).executeGet();
        final ContextObject activeContext = (ContextObject) activeProcess.at0(PROCESS.SUSPENDED_CONTEXT);
        activeProcess.atput0(PROCESS.SUSPENDED_CONTEXT, nil);
        output.println("Resuming active context for " + activeContext.getMethod() + "...");
        return Truffle.getRuntime().createCallTarget(ExecuteTopLevelContextNode.create(language, activeContext));
    }

    public CallTarget getCustomContext() {
        final Object receiver = config.getReceiver();
        final String selector = config.getSelector();
        final ClassObject receiverClass = receiver instanceof Long ? smallIntegerClass : nilClass;
        final CompiledMethodObject lookupResult = (CompiledMethodObject) receiverClass.lookup(selector);
        if (lookupResult.getCompiledInSelector() == doesNotUnderstand) {
            throw new SqueakException(receiver, ">>", selector, "could not be found!");
        }
        final ContextObject customContext = ContextObject.create(this, lookupResult.sqContextSize());
        customContext.atput0(CONTEXT.METHOD, lookupResult);
        customContext.atput0(CONTEXT.INSTRUCTION_POINTER, (long) lookupResult.getInitialPC());
        customContext.atput0(CONTEXT.RECEIVER, receiver);
        customContext.atput0(CONTEXT.STACKPOINTER, 1L);
        customContext.atput0(CONTEXT.CLOSURE_OR_NIL, nil);
        customContext.setSender(nil);
        // if there were arguments, they would need to be pushed before the temps
        final long numTemps = lookupResult.getNumTemps() - lookupResult.getNumArgs();
        for (int i = 0; i < numTemps; i++) {
            customContext.push(nil);
        }

        output.println("Starting to evaluate " + receiver + " >> " + selector + "...");
        return Truffle.getRuntime().createCallTarget(ExecuteTopLevelContextNode.create(getLanguage(), customContext));
    }

<<<<<<< HEAD
=======
    public void fillInFrom(final FileInputStream inputStream) throws IOException {
        SqueakImageReader.readImage(this, inputStream);
        if (!display.isHeadless() && simulatePrimitiveArgsSelector == null) {
            throw new SqueakException("Unable to find BitBlt simulation in image, cannot run with display.");
        }
    }

>>>>>>> 9429055d
    public PrintWriter getOutput() {
        return output;
    }

    public PrintWriter getError() {
        return error;
    }

    public SqueakLanguage getLanguage() {
        return language;
    }

    public SqueakDisplay getDisplay() {
        return displayProfile.profile(display);
    }

    public NativeObject getAsSymbolSelector() {
        return asSymbolSelector;
    }

    public void setAsSymbolSelector(final NativeObject asSymbolSelector) {
        CompilerDirectives.transferToInterpreterAndInvalidate();
        this.asSymbolSelector = asSymbolSelector;
    }

    public NativeObject getSimulatePrimitiveArgsSelector() {
        return simulatePrimitiveArgsSelector;
    }

    public void setSimulatePrimitiveArgsSelector(final NativeObject simulatePrimitiveArgsSelector) {
        CompilerDirectives.transferToInterpreterAndInvalidate();
        this.simulatePrimitiveArgsSelector = simulatePrimitiveArgsSelector;
    }

    public PointersObject getScheduler() {
        if (scheduler == null) {
            CompilerDirectives.transferToInterpreterAndInvalidate();
            final PointersObject association = (PointersObject) specialObjectsArray.at0(SPECIAL_OBJECT_INDEX.SchedulerAssociation);
            scheduler = (PointersObject) association.at0(ASSOCIATION.VALUE);
        }
        return scheduler;
    }

    public Object wrap(final Object obj) {
        if (obj == null) {
            return nil;
        } else if (obj instanceof Boolean) {
            return wrap((boolean) obj);
        } else if (obj instanceof Integer) {
            return wrap((long) Long.valueOf((Integer) obj));
        } else if (obj instanceof Long) {
            return wrap((long) obj);
        } else if (obj instanceof Double) {
            return wrap((double) obj);
        } else if (obj instanceof BigInteger) {
            return wrap((BigInteger) obj);
        } else if (obj instanceof String) {
            return wrap((String) obj);
        } else if (obj instanceof Character) {
            return wrap((char) obj);
        } else if (obj instanceof Object[]) {
            return wrap((Object[]) obj);
        } else if (obj instanceof Point) {
            return wrap((Point) obj);
        } else if (obj instanceof Dimension) {
            return wrap((Dimension) obj);
        }
        throw new SqueakException("Unsupported value to wrap:", obj);
    }

    public Object wrap(final boolean value) {
        return value ? sqTrue : sqFalse;
    }

    @SuppressWarnings("static-method")
    public long wrap(final long l) {
        return l;
    }

    public AbstractSqueakObject wrap(final BigInteger i) {
        return new LargeIntegerObject(this, i);
    }

    public FloatObject wrap(final double value) {
        return new FloatObject(this, value);
    }

    @TruffleBoundary
    public NativeObject wrap(final String s) {
        return NativeObject.newNativeBytes(this, stringClass, s.getBytes());
    }

    public NativeObject wrap(final byte[] bytes) {
        return NativeObject.newNativeBytes(this, (ClassObject) specialObjectsArray.at0(SPECIAL_OBJECT_INDEX.ClassByteArray), bytes);
    }

    public static char wrap(final char character) {
        return character;
    }

    @TruffleBoundary
    public PointersObject wrap(final Object... elements) {
        CompilerAsserts.neverPartOfCompilation("SqueakImageContext#wrap");
        final Object[] wrappedElements = new Object[elements.length];
        for (int i = 0; i < elements.length; i++) {
            wrappedElements[i] = wrap(elements[i]);
        }
        return newList(wrappedElements);
    }

    public PointersObject wrap(final Point point) {
        return newPoint((long) point.getX(), (long) point.getY());
    }

    public PointersObject wrap(final Dimension dimension) {
        return newPoint((long) dimension.getWidth(), (long) dimension.getHeight());
    }

    public PointersObject newList(final Object[] elements) {
        return new PointersObject(this, arrayClass, elements);
    }

    public PointersObject newListWith(final Object... elements) {
        return newList(elements);
    }

    public PointersObject newPoint(final Object xPos, final Object yPos) {
        final ClassObject pointClass = (ClassObject) specialObjectsArray.at0(SPECIAL_OBJECT_INDEX.ClassPoint);
        final PointersObject newPoint = (PointersObject) pointClass.newInstance();
        newPoint.atput0(POINT.X, xPos);
        newPoint.atput0(POINT.Y, yPos);
        return newPoint;
    }

    public NativeObject newSymbol(final String value) {
        return NativeObject.newNativeBytes(this, doesNotUnderstand.getSqClass(), value.getBytes());
    }

    public void registerSemaphore(final AbstractSqueakObject semaphore, final long index) {
        specialObjectsArray.atput0(index, semaphore.isSemaphore() ? semaphore : nil);
    }

    public String imageRelativeFilePathFor(final String fileName) {
        return config.getImageDirectory() + File.separator + fileName;
    }

    public void trace(final Object... arguments) {
        if (config.isTracing()) {
            printToStdOut(arguments);
        }
    }

    public void traceVerbose(final Object... arguments) {
        if (config.isTracing() && config.isVerbose()) {
            printToStdOut(arguments);
        }
    }

    @TruffleBoundary
    public void printToStdOut(final Object... arguments) {
        getOutput().println(ArrayUtils.toJoinedString(" ", arguments));
    }

    @TruffleBoundary
    public void printToStdErr(final Object... arguments) {
        getError().println(ArrayUtils.toJoinedString(" ", arguments));
    }

    /*
     * Helper function for debugging purposes.
     */
    @TruffleBoundary
    public void printSqStackTrace() {
        CompilerDirectives.transferToInterpreter();
        final boolean isTravisBuild = System.getenv().containsKey("TRAVIS");
        final int[] depth = new int[1];
        final Object[] lastSender = new Object[]{null};
        getError().println("== Squeak stack trace ===========================================================");
        Truffle.getRuntime().iterateFrames(new FrameInstanceVisitor<Object>() {

            @Override
            public Object visitFrame(final FrameInstance frameInstance) {
                if (depth[0]++ > 50 && isTravisBuild) {
                    return null;
                }
                final Frame current = frameInstance.getFrame(FrameInstance.FrameAccess.READ_ONLY);
                if (current.getArguments().length < FrameAccess.RECEIVER) {
                    return null;
                }
                final Object method = FrameAccess.getMethod(current);
                lastSender[0] = FrameAccess.getSender(current);
                final Object contextOrMarker = FrameAccess.getContextOrMarker(current);
                final Object[] arguments = FrameAccess.getReceiverAndArguments(current);
                final String[] argumentStrings = new String[arguments.length];
                for (int i = 0; i < arguments.length; i++) {
                    argumentStrings[i] = arguments[i].toString();
                }
                final String prefix = FrameAccess.getClosure(current) == null ? "" : "[] in ";
                getError().println(String.format("%s%s #(%s) [this: %s, sender: %s]", prefix, method, String.join(", ", argumentStrings), contextOrMarker, lastSender[0]));
                return null;
            }
        });
        getError().println("== " + depth[0] + " Truffle frames ================================================================");
        if (lastSender[0] instanceof ContextObject) {
            ((ContextObject) lastSender[0]).printSqStackTrace();
        }
    }
}<|MERGE_RESOLUTION|>--- conflicted
+++ resolved
@@ -177,16 +177,6 @@
         return Truffle.getRuntime().createCallTarget(ExecuteTopLevelContextNode.create(getLanguage(), customContext));
     }
 
-<<<<<<< HEAD
-=======
-    public void fillInFrom(final FileInputStream inputStream) throws IOException {
-        SqueakImageReader.readImage(this, inputStream);
-        if (!display.isHeadless() && simulatePrimitiveArgsSelector == null) {
-            throw new SqueakException("Unable to find BitBlt simulation in image, cannot run with display.");
-        }
-    }
-
->>>>>>> 9429055d
     public PrintWriter getOutput() {
         return output;
     }

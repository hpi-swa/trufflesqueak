--- conflicted
+++ resolved
@@ -5,14 +5,10 @@
  */
 package de.hpi.swa.graal.squeak.nodes.primitives.impl;
 
-import java.lang.management.GarbageCollectorMXBean;
 import java.lang.ref.Reference;
 import java.lang.ref.ReferenceQueue;
-import java.util.IdentityHashMap;
 import java.util.List;
 import java.util.logging.Level;
-
-import javax.management.JMException;
 
 import com.oracle.truffle.api.CompilerDirectives;
 import com.oracle.truffle.api.CompilerDirectives.TruffleBoundary;
@@ -27,7 +23,6 @@
 import com.oracle.truffle.api.nodes.NodeCost;
 import com.oracle.truffle.api.nodes.NodeInfo;
 import com.oracle.truffle.api.profiles.BranchProfile;
-import com.sun.management.DiagnosticCommandMBean;
 
 import de.hpi.swa.graal.squeak.exceptions.PrimitiveExceptions.PrimitiveFailed;
 import de.hpi.swa.graal.squeak.exceptions.SqueakExceptions.SqueakQuit;
@@ -83,7 +78,6 @@
 import de.hpi.swa.graal.squeak.util.InterruptHandlerNode;
 import de.hpi.swa.graal.squeak.util.MiscUtils;
 import de.hpi.swa.graal.squeak.util.NotProvided;
-import sun.management.ManagementFactoryHelper;
 
 public final class ControlPrimitives extends AbstractPrimitiveFactoryHolder {
     private static final TruffleLogger LOG = TruffleLogger.getLogger(SqueakLanguageConfig.ID, ControlPrimitives.class);
@@ -587,87 +581,10 @@
             return MiscUtils.runtimeFreeMemory();
         }
 
-        /**
-         * {@link System#gc()} does not force a garbage collect, but the diagnostics command
-         * "gcClassHistogram" does.
-         */
         @TruffleBoundary
-<<<<<<< HEAD
         public static void forceFullGC() {
             LOG.fine("Performing full GC (primitive 130)");
-
-            final DiagnosticCommandMBean dcmd = ManagementFactoryHelper.getDiagnosticCommandMBean();
-            final IdentityHashMap<GarbageCollectorMXBean, Long> enabledBeansCounts = new IdentityHashMap<>();
-            final IdentityHashMap<GarbageCollectorMXBean, Long> enabledBeansTimes = new IdentityHashMap<>();
-            for (final GarbageCollectorMXBean bean : ManagementFactoryHelper.getGarbageCollectorMXBeans()) {
-                final long count = bean.getCollectionCount();
-                if (count != -1) {
-                    enabledBeansCounts.put(bean, count);
-                    final long accumulatedCollectionTime = bean.getCollectionTime();
-                    if (accumulatedCollectionTime != -1) {
-                        enabledBeansTimes.put(bean, accumulatedCollectionTime);
-                    }
-                }
-            }
-            long elapsed = 0;
-            final long start = System.nanoTime();
-            try {
-                dcmd.invoke("gcClassHistogram", new Object[]{new String[]{}}, new String[]{"[Ljava.lang.String;"});
-                elapsed = System.nanoTime() - start;
-            } catch (final JMException e) {
-                e.printStackTrace();
-            }
-            assert elapsed > 0;
-            for (final GarbageCollectorMXBean bean : ManagementFactoryHelper.getGarbageCollectorMXBeans()) {
-                final long count = bean.getCollectionCount();
-                if (count != -1) {
-                    long previousCount = 0;
-                    if (enabledBeansCounts.containsKey(bean)) {
-                        previousCount = enabledBeansCounts.get(bean);
-                    }
-                    assert count > previousCount;
-                    final StringBuilder b = new StringBuilder("Memory manager ");
-                    b.append(bean.getName());
-                    b.append(" has performed ");
-                    b.append(count - previousCount);
-                    b.append(" garbage collection");
-                    if (count - previousCount > 1) {
-                        b.append("s");
-                    }
-                    final long accumulatedCollectionTime = bean.getCollectionTime();
-                    if (accumulatedCollectionTime != -1) {
-                        long previousAccumulatedCollectionTime = 0;
-                        if (enabledBeansTimes.containsKey(bean)) {
-                            previousAccumulatedCollectionTime = enabledBeansTimes.get(bean);
-                        }
-                        assert accumulatedCollectionTime > previousAccumulatedCollectionTime;
-                        b.append(" in ");
-                        b.append(accumulatedCollectionTime - previousAccumulatedCollectionTime);
-                        b.append("ms (out of ");
-                        b.append(elapsed / 1000000);
-                        b.append(")");
-                    }
-                    final String[] names = bean.getMemoryPoolNames();
-                    if (names.length > 0) {
-                        b.append(" for pools [");
-                        b.append(names[0]);
-                        for (int i = 1; i < names.length; i++) {
-                            b.append(", ");
-                            b.append(names[i]);
-                        }
-                        b.append("]");
-                    }
-                    LOG.fine(b.toString());
-                }
-=======
-        private static void forceFullGC() {
-            Object obj = new Object();
-            final WeakReference<?> ref = new WeakReference<>(obj);
-            obj = null;
-            while (ref.get() != null) {
-                System.gc();
->>>>>>> d40df835
-            }
+            MiscUtils.gc();
         }
 
         @TruffleBoundary

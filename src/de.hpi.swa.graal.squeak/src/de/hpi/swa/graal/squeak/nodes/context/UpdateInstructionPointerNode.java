package de.hpi.swa.graal.squeak.nodes.context;

import com.oracle.truffle.api.frame.VirtualFrame;

import de.hpi.swa.graal.squeak.model.CompiledBlockObject;
import de.hpi.swa.graal.squeak.model.CompiledCodeObject;
import de.hpi.swa.graal.squeak.model.CompiledMethodObject;
import de.hpi.swa.graal.squeak.nodes.AbstractNodeWithCode;
import de.hpi.swa.graal.squeak.util.FrameAccess;

public final class UpdateInstructionPointerNode extends AbstractNodeWithCode {
    private final int initialPC;

<<<<<<< HEAD
    public static UpdateInstructionPointerNode create(final CompiledCodeObject code) {
        return new UpdateInstructionPointerNode(code);
    }

=======
>>>>>>> e066cbc1
    protected UpdateInstructionPointerNode(final CompiledCodeObject code) {
        super(code);
        initialPC = code instanceof CompiledBlockObject ? ((CompiledBlockObject) code).getInitialPC() : ((CompiledMethodObject) code).getInitialPC();
    }

<<<<<<< HEAD
    public void executeUpdate(final VirtualFrame frame, final int value) {
        FrameAccess.setInstructionPointer(frame, code, initialPC + value);
=======
    public static UpdateInstructionPointerNode create(final CompiledCodeObject code) {
        return UpdateInstructionPointerNodeGen.create(code);
    }

    public abstract void executeUpdate(VirtualFrame frame, int value);

    @Specialization(guards = {"isVirtualized(frame)"})
    protected final void doUpdateVirtualized(final VirtualFrame frame, final int value) {
        frame.setInt(code.instructionPointerSlot, value);
    }

    @Fallback
    protected final void doUpdate(final VirtualFrame frame, final int value) {
        final ContextObject context = getContext(frame);
        context.setInstructionPointer(value + calculcatePCOffsetNode.execute(context.getClosureOrMethod()));
>>>>>>> e066cbc1
    }
}<|MERGE_RESOLUTION|>--- conflicted
+++ resolved
@@ -11,37 +11,16 @@
 public final class UpdateInstructionPointerNode extends AbstractNodeWithCode {
     private final int initialPC;
 
-<<<<<<< HEAD
-    public static UpdateInstructionPointerNode create(final CompiledCodeObject code) {
-        return new UpdateInstructionPointerNode(code);
-    }
-
-=======
->>>>>>> e066cbc1
     protected UpdateInstructionPointerNode(final CompiledCodeObject code) {
         super(code);
         initialPC = code instanceof CompiledBlockObject ? ((CompiledBlockObject) code).getInitialPC() : ((CompiledMethodObject) code).getInitialPC();
     }
 
-<<<<<<< HEAD
+    public static UpdateInstructionPointerNode create(final CompiledCodeObject code) {
+        return new UpdateInstructionPointerNode(code);
+    }
+
     public void executeUpdate(final VirtualFrame frame, final int value) {
         FrameAccess.setInstructionPointer(frame, code, initialPC + value);
-=======
-    public static UpdateInstructionPointerNode create(final CompiledCodeObject code) {
-        return UpdateInstructionPointerNodeGen.create(code);
-    }
-
-    public abstract void executeUpdate(VirtualFrame frame, int value);
-
-    @Specialization(guards = {"isVirtualized(frame)"})
-    protected final void doUpdateVirtualized(final VirtualFrame frame, final int value) {
-        frame.setInt(code.instructionPointerSlot, value);
-    }
-
-    @Fallback
-    protected final void doUpdate(final VirtualFrame frame, final int value) {
-        final ContextObject context = getContext(frame);
-        context.setInstructionPointer(value + calculcatePCOffsetNode.execute(context.getClosureOrMethod()));
->>>>>>> e066cbc1
     }
 }
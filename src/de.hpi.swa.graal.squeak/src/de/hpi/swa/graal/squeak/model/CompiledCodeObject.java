package de.hpi.swa.graal.squeak.model;

import java.util.List;

import com.oracle.truffle.api.Assumption;
import com.oracle.truffle.api.CompilerDirectives;
import com.oracle.truffle.api.CompilerDirectives.CompilationFinal;
import com.oracle.truffle.api.CompilerDirectives.TruffleBoundary;
import com.oracle.truffle.api.RootCallTarget;
import com.oracle.truffle.api.Truffle;
import com.oracle.truffle.api.frame.FrameDescriptor;
import com.oracle.truffle.api.frame.FrameSlot;
import com.oracle.truffle.api.frame.FrameSlotKind;
import com.oracle.truffle.api.source.Source;
import com.oracle.truffle.api.utilities.CyclicAssumption;

import de.hpi.swa.graal.squeak.SqueakLanguage;
import de.hpi.swa.graal.squeak.exceptions.PrimitiveExceptions;
import de.hpi.swa.graal.squeak.exceptions.SqueakException;
import de.hpi.swa.graal.squeak.image.AbstractImageChunk;
import de.hpi.swa.graal.squeak.image.SqueakImageContext;
import de.hpi.swa.graal.squeak.instrumentation.CompiledCodeObjectPrinter;
import de.hpi.swa.graal.squeak.model.ObjectLayouts.CONTEXT;
import de.hpi.swa.graal.squeak.nodes.EnterCodeNode;
import de.hpi.swa.graal.squeak.util.BitSplitter;
import de.hpi.swa.graal.squeak.util.StopWatch;

public abstract class CompiledCodeObject extends AbstractSqueakObject {
    public enum SLOT_IDENTIFIER {
        THIS_CONTEXT_OR_MARKER,
        INSTRUCTION_POINTER,
        STACK_POINTER,
    }

    protected static final int BYTES_PER_WORD = 4;

    // frame info
    @CompilationFinal public static final FrameDescriptor frameDescriptorTemplate;
    @CompilationFinal public static final FrameSlot thisContextOrMarkerSlot;
    @CompilationFinal public static final FrameSlot instructionPointerSlot;
    @CompilationFinal public static final FrameSlot stackPointerSlot;
    @CompilationFinal private FrameDescriptor frameDescriptor;
    @CompilationFinal(dimensions = 1) public FrameSlot[] stackSlots;
    // header info and data
    @CompilationFinal(dimensions = 1) protected Object[] literals;
    @CompilationFinal(dimensions = 1) protected byte[] bytes;
    @CompilationFinal private int numArgs;
    @CompilationFinal protected int numLiterals;
    @CompilationFinal private boolean isOptimized;
    @CompilationFinal private boolean hasPrimitive;
    @CompilationFinal protected boolean needsLargeFrame = true; // defaults to true
    @CompilationFinal private int numTemps;
    @CompilationFinal private long accessModifier;
    @CompilationFinal private boolean altInstructionSet;

    @CompilationFinal public static final boolean ALWAYS_NON_VIRTUALIZED = false;
    @CompilationFinal private final Assumption canBeVirtualized = Truffle.getRuntime().createAssumption("CompiledCodeObject: does not need a materialized context");

    @CompilationFinal private Source source;

    @CompilationFinal private RootCallTarget callTarget;
    @CompilationFinal private final CyclicAssumption callTargetStable = new CyclicAssumption("CompiledCodeObject assumption");

    static {
        frameDescriptorTemplate = new FrameDescriptor();
        thisContextOrMarkerSlot = frameDescriptorTemplate.addFrameSlot(SLOT_IDENTIFIER.THIS_CONTEXT_OR_MARKER, FrameSlotKind.Object);
        instructionPointerSlot = frameDescriptorTemplate.addFrameSlot(SLOT_IDENTIFIER.INSTRUCTION_POINTER, FrameSlotKind.Int);
        stackPointerSlot = frameDescriptorTemplate.addFrameSlot(SLOT_IDENTIFIER.STACK_POINTER, FrameSlotKind.Int);
    }

    protected CompiledCodeObject(final SqueakImageContext img, final ClassObject klass) {
        super(img, klass);
        if (ALWAYS_NON_VIRTUALIZED) {
            invalidateCanBeVirtualizedAssumption();
        }
    }

    protected CompiledCodeObject(final SqueakImageContext img) {
        this(img, img.compiledMethodClass);
    }

    protected CompiledCodeObject(final CompiledCodeObject original) {
        this(original.image, original.getSqClass());
        setLiteralsAndBytes(original.literals.clone(), original.bytes.clone());
    }

    private void setLiteralsAndBytes(final Object[] literals, final byte[] bytes) {
        CompilerDirectives.transferToInterpreterAndInvalidate();
        this.literals = literals;
        decodeHeader();
        this.bytes = bytes;
        createNewCallTarget();
    }

    public final Source getSource() {
        if (source == null) {
            CompilerDirectives.transferToInterpreterAndInvalidate();
            source = Source.newBuilder(CompiledCodeObjectPrinter.getString(this)).mimeType(SqueakLanguage.MIME_TYPE).name(toString()).build();
        }
        return source;
    }

    public final int frameSize() {
        return needsLargeFrame ? CONTEXT.LARGE_FRAMESIZE : CONTEXT.SMALL_FRAMESIZE;
    }

    @TruffleBoundary
    protected final void prepareFrameDescriptor() {
        frameDescriptor = frameDescriptorTemplate.shallowCopy();
        final int frameSize = frameSize();
        stackSlots = new FrameSlot[frameSize];
        for (int i = 0; i < frameSize; i++) {
            stackSlots[i] = frameDescriptor.addFrameSlot(i, FrameSlotKind.Illegal);
        }
    }

    public RootCallTarget getSplitCallTarget() {
        return getCallTarget();
    }

    public final RootCallTarget getCallTarget() {
        if (callTarget == null) {
            createNewCallTarget();
        }
        return callTarget;
    }

    private void createNewCallTarget() {
        CompilerDirectives.transferToInterpreterAndInvalidate();
        callTarget = Truffle.getRuntime().createCallTarget(EnterCodeNode.create(image.getLanguage(), this));
    }

    public final Assumption getCallTargetStable() {
        return callTargetStable.getAssumption();
    }

    public final FrameDescriptor getFrameDescriptor() {
        return frameDescriptor;
    }

    public final int getNumArgs() {
        return numArgs;
    }

    public final int getNumTemps() {
        return numTemps;
    }

    public final int getNumLiterals() {
        return numLiterals;
    }

    public final FrameSlot getStackSlot(final int i) {
        if (i >= stackSlots.length) { // This is fine, ignore for decoder
            return null;
        }
        return stackSlots[i];
    }

    public final long getNumStackSlots() {
        return stackSlots.length;
    }

    public final void fillin(final AbstractImageChunk chunk) {
<<<<<<< HEAD
        // final StopWatch fillinWatch = StopWatch.start("compiledCodeFillin");
        super.fillinHashAndClass(chunk);
=======
        CompilerDirectives.transferToInterpreterAndInvalidate();
        super.fillin(chunk);
>>>>>>> 53fd8f4e
        final List<Integer> data = chunk.data();
        final int header = data.get(0) >> 1; // header is a tagged small integer
        final int literalsize = header & 0x7fff;
        final Object[] ptrs = chunk.getPointers(literalsize + 1);
        assert literals == null;
        literals = ptrs;
        decodeHeader();
        assert bytes == null;
        bytes = chunk.getBytes(ptrs.length);
        // if (fillinWatch.stop() > 1 * 500_000) {
        // fillinWatch.printTimeMS();
        // }
    }

    protected final void decodeHeader() {
        CompilerDirectives.transferToInterpreterAndInvalidate();
        final int hdr = getHeader();
        final int[] splitHeader = BitSplitter.splitter(hdr, new int[]{15, 1, 1, 1, 6, 4, 2, 1});
        numLiterals = splitHeader[0];
        isOptimized = splitHeader[1] == 1;
        hasPrimitive = splitHeader[2] == 1;
        needsLargeFrame = splitHeader[3] == 1;
        numTemps = splitHeader[4];
        numArgs = splitHeader[5];
        accessModifier = splitHeader[6];
        altInstructionSet = splitHeader[7] == 1;
        prepareFrameDescriptor();
    }

    public final int getHeader() {
        return ((Long) literals[0]).intValue();
    }

    @Override
    public final boolean become(final AbstractSqueakObject other) {
        if (!(other instanceof CompiledMethodObject)) {
            throw new PrimitiveExceptions.PrimitiveFailed();
        }
        if (!super.become(other)) {
            throw new SqueakException("Should not fail");
        }
        CompilerDirectives.transferToInterpreterAndInvalidate();
        final CompiledCodeObject otherCodeObject = (CompiledCodeObject) other;
        final Object[] literals2 = otherCodeObject.literals;
        final byte[] bytes2 = otherCodeObject.bytes;
        otherCodeObject.setLiteralsAndBytes(literals, bytes);
        this.setLiteralsAndBytes(literals2, bytes2);
        otherCodeObject.callTargetStable.invalidate();
        callTargetStable.invalidate();
        return true;
    }

    public final int getBytecodeOffset() {
        return (1 + numLiterals) * BYTES_PER_WORD; // header plus numLiterals
    }

    public final void atput0(final long longIndex, final Object obj) {
        final int index = (int) longIndex;
        assert index >= 0;
        CompilerDirectives.transferToInterpreterAndInvalidate();
        if (index < getBytecodeOffset()) {
            assert index % BYTES_PER_WORD == 0;
            setLiteral(index / BYTES_PER_WORD, obj);
        } else {
            final int realIndex = index - getBytecodeOffset();
            assert realIndex < bytes.length;
            if (obj instanceof Integer) {
                final Integer value = (Integer) obj;
                bytes[realIndex] = value.byteValue();
            } else if (obj instanceof Long) {
                bytes[realIndex] = ((Long) obj).byteValue();
            } else {
                bytes[realIndex] = (byte) obj;
            }
        }
    }

    public final Object getLiteral(final long longIndex) {
        final int index = (int) longIndex;
        final int literalIndex = 1 + index; // skip header
        if (literalIndex < literals.length) {
            return literals[literalIndex];
        } else {
            return literals[0]; // for decoder
        }
    }

    public final void setLiteral(final long longIndex, final Object obj) {
        final int index = (int) longIndex;
        CompilerDirectives.transferToInterpreterAndInvalidate();
        if (index == 0) {
            assert obj instanceof Long;
            final int oldNumLiterals = numLiterals;
            literals[0] = obj;
            decodeHeader();
            assert numLiterals == oldNumLiterals;
        } else {
            literals[index] = obj;
        }
    }

    public final boolean hasPrimitive() {
        return hasPrimitive;
    }

    public final int primitiveIndex() {
        if (hasPrimitive() && bytes.length >= 3) {
            return (Byte.toUnsignedInt(bytes[2]) << 8) + Byte.toUnsignedInt(bytes[1]);
        } else {
            return 0;
        }
    }

    public final Object[] getLiterals() {
        return literals;
    }

    public final byte[] getBytes() {
        return bytes;
    }

    public final boolean canBeVirtualized() {
        return canBeVirtualized.isValid();
    }

    public final Assumption getCanBeVirtualizedAssumption() {
        return canBeVirtualized;
    }

    public final void invalidateCanBeVirtualizedAssumption() {
        canBeVirtualized.invalidate();
    }

    public final boolean isUnwindMarked() {
        return hasPrimitive() && primitiveIndex() == 198;
    }

    public final boolean isExceptionHandlerMarked() {
        return hasPrimitive() && primitiveIndex() == 199;
    }

    public static final long makeHeader(final int numArgs, final int numTemps, final int numLiterals, final boolean hasPrimitive, final boolean needsLargeFrame) {
        return (numArgs & 0x0F) << 24 | (numTemps & 0x3F) << 18 | numLiterals & 0x7FFF | (needsLargeFrame ? 0x20000 : 0) | (hasPrimitive ? 0x10000 : 0);
    }
}<|MERGE_RESOLUTION|>--- conflicted
+++ resolved
@@ -162,13 +162,8 @@
     }
 
     public final void fillin(final AbstractImageChunk chunk) {
-<<<<<<< HEAD
-        // final StopWatch fillinWatch = StopWatch.start("compiledCodeFillin");
+        CompilerDirectives.transferToInterpreterAndInvalidate();
         super.fillinHashAndClass(chunk);
-=======
-        CompilerDirectives.transferToInterpreterAndInvalidate();
-        super.fillin(chunk);
->>>>>>> 53fd8f4e
         final List<Integer> data = chunk.data();
         final int header = data.get(0) >> 1; // header is a tagged small integer
         final int literalsize = header & 0x7fff;
@@ -178,9 +173,6 @@
         decodeHeader();
         assert bytes == null;
         bytes = chunk.getBytes(ptrs.length);
-        // if (fillinWatch.stop() > 1 * 500_000) {
-        // fillinWatch.printTimeMS();
-        // }
     }
 
     protected final void decodeHeader() {

/*
 * Copyright (c) 2017-2020 Software Architecture Group, Hasso Plattner Institute
 *
 * Licensed under the MIT License.
 */
package de.hpi.swa.graal.squeak.model;

import java.util.Arrays;

import com.oracle.truffle.api.Assumption;
import com.oracle.truffle.api.CompilerAsserts;
import com.oracle.truffle.api.CompilerDirectives;
import com.oracle.truffle.api.CompilerDirectives.CompilationFinal;
import com.oracle.truffle.api.CompilerDirectives.TruffleBoundary;
import com.oracle.truffle.api.RootCallTarget;
import com.oracle.truffle.api.Truffle;
import com.oracle.truffle.api.dsl.Cached;
import com.oracle.truffle.api.dsl.Cached.Exclusive;
import com.oracle.truffle.api.frame.FrameDescriptor;
import com.oracle.truffle.api.frame.FrameSlot;
import com.oracle.truffle.api.frame.FrameSlotKind;
import com.oracle.truffle.api.interop.InteropLibrary;
import com.oracle.truffle.api.interop.InvalidArrayIndexException;
import com.oracle.truffle.api.library.ExportLibrary;
import com.oracle.truffle.api.library.ExportMessage;
import com.oracle.truffle.api.source.Source;
import com.oracle.truffle.api.utilities.CyclicAssumption;

import de.hpi.swa.graal.squeak.image.SqueakImageChunk;
import de.hpi.swa.graal.squeak.image.SqueakImageConstants;
import de.hpi.swa.graal.squeak.image.SqueakImageContext;
import de.hpi.swa.graal.squeak.interop.WrapToSqueakNode;
import de.hpi.swa.graal.squeak.model.layout.ObjectLayouts.CONTEXT;
import de.hpi.swa.graal.squeak.nodes.EnterCodeNode;
import de.hpi.swa.graal.squeak.nodes.ResumeContextNode.ResumeContextRootNode;
import de.hpi.swa.graal.squeak.shared.SqueakLanguageConfig;
import de.hpi.swa.graal.squeak.util.CompiledCodeObjectPrinter;
import de.hpi.swa.graal.squeak.util.MiscUtils;

@ExportLibrary(InteropLibrary.class)
public abstract class CompiledCodeObject extends AbstractSqueakObjectWithHash {
    private static final String SOURCE_UNAVAILABLE_NAME = "<unavailable>";
    public static final String SOURCE_UNAVAILABLE_CONTENTS = "Source unavailable";

    public enum SLOT_IDENTIFIER {
        THIS_MARKER,
        THIS_CONTEXT,
        INSTRUCTION_POINTER,
        STACK_POINTER,
    }

    // frame info
    private final FrameDescriptor frameDescriptor;
    private final FrameSlot thisMarkerSlot;
    private final FrameSlot thisContextSlot;
    private final FrameSlot instructionPointerSlot;
    private final FrameSlot stackPointerSlot;
    @CompilationFinal(dimensions = 1) protected FrameSlot[] stackSlots;
    // header info and data
    @CompilationFinal(dimensions = 1) protected Object[] literals;
    @CompilationFinal(dimensions = 1) protected byte[] bytes;
    @CompilationFinal protected int numArgs;
    @CompilationFinal protected int numLiterals;
    @CompilationFinal protected boolean hasPrimitive;
    @CompilationFinal protected boolean needsLargeFrame = false;
    @CompilationFinal protected int numTemps;

    @CompilationFinal(dimensions = 1) private CompiledBlockObject[] innerBlocks;

    private final int numCopiedValues; // for block closures

    private Source source;

    @CompilationFinal private RootCallTarget callTarget;
    private final CyclicAssumption callTargetStable = new CyclicAssumption("CompiledCodeObject assumption");
    private final Assumption doesNotNeedSender = Truffle.getRuntime().createAssumption("CompiledCodeObject doesNotNeedSender assumption");
    @CompilationFinal private RootCallTarget resumptionCallTarget;

    protected CompiledCodeObject(final SqueakImageContext image, final int hash, final int numCopiedValues) {
        super(image, hash);
        this.numCopiedValues = numCopiedValues;

        frameDescriptor = new FrameDescriptor();
        thisMarkerSlot = frameDescriptor.addFrameSlot(SLOT_IDENTIFIER.THIS_MARKER, FrameSlotKind.Object);
        thisContextSlot = frameDescriptor.addFrameSlot(SLOT_IDENTIFIER.THIS_CONTEXT, FrameSlotKind.Illegal);
        instructionPointerSlot = frameDescriptor.addFrameSlot(SLOT_IDENTIFIER.INSTRUCTION_POINTER, FrameSlotKind.Int);
        stackPointerSlot = frameDescriptor.addFrameSlot(SLOT_IDENTIFIER.STACK_POINTER, FrameSlotKind.Int);
    }

    protected CompiledCodeObject(final CompiledCodeObject original) {
        super(original);
        numCopiedValues = original.numCopiedValues;
        frameDescriptor = original.frameDescriptor;
        thisMarkerSlot = original.thisMarkerSlot;
        thisContextSlot = original.thisContextSlot;
        instructionPointerSlot = original.instructionPointerSlot;
        stackPointerSlot = original.stackPointerSlot;
        stackSlots = original.stackSlots;
        setLiteralsAndBytes(original.literals.clone(), original.bytes.clone());
    }

    private void setLiteralsAndBytes(final Object[] literals, final byte[] bytes) {
        CompilerDirectives.transferToInterpreterAndInvalidate();
        this.literals = literals;
        decodeHeader();
        this.bytes = bytes;
        innerBlocks = null; // Remove any inner blocks.
        renewCallTarget();
    }

    public final Source getSource() {
        CompilerAsserts.neverPartOfCompilation();
        if (source == null) {
            String name;
            String contents;
<<<<<<< HEAD
            String toString;
            if (image.isTesting()) {
                contents = SOURCE_UNAVAILABLE;
                toString = "<unavailable>";
            } else {
                try {
                    contents = CompiledCodeObjectPrinter.getString(this);
                    toString = toString();
                    System.out.println("Getting the source for " + toString);
                } catch (final RuntimeException e) {
                    contents = SOURCE_UNAVAILABLE;
                    toString = "<unavailable>";
                }
=======
            try {
                name = toString();
                contents = CompiledCodeObjectPrinter.getString(this);
            } catch (final RuntimeException e) {
                name = SOURCE_UNAVAILABLE_NAME;
                contents = SOURCE_UNAVAILABLE_CONTENTS;
>>>>>>> d40df835
            }
            source = Source.newBuilder(SqueakLanguageConfig.ID, contents, name).mimeType("text/plain").build();
        }
        return source;
    }

    public final int getSqueakContextSize() {
        return needsLargeFrame ? CONTEXT.LARGE_FRAMESIZE : CONTEXT.SMALL_FRAMESIZE;
    }

    public final RootCallTarget getCallTarget() {
        if (callTarget == null) {
            renewCallTarget();
        }
        return callTarget;
    }

    private void renewCallTarget() {
        CompilerDirectives.transferToInterpreterAndInvalidate();
        callTargetStable.invalidate();
        initializeCallTargetUnsafe();
    }

    protected final void initializeCallTargetUnsafe() {
        callTarget = Truffle.getRuntime().createCallTarget(EnterCodeNode.create(image.getLanguage(), this));
    }

    public final Assumption getCallTargetStable() {
        return callTargetStable.getAssumption();
    }

    @TruffleBoundary
    public final RootCallTarget getResumptionCallTarget(final ContextObject context) {
        if (resumptionCallTarget == null) {
            CompilerDirectives.transferToInterpreterAndInvalidate();
            resumptionCallTarget = Truffle.getRuntime().createCallTarget(ResumeContextRootNode.create(image.getLanguage(), context));
        } else {
            final ResumeContextRootNode resumeNode = (ResumeContextRootNode) resumptionCallTarget.getRootNode();
            if (resumeNode.getActiveContext() != context) {
                /**
                 * This is a trick: we set the activeContext of the {@link ResumeContextRootNode} to
                 * the given context to be able to reuse the call target.
                 */
                resumeNode.setActiveContext(context);
            }
        }
        return resumptionCallTarget;
    }

    public final Assumption getDoesNotNeedSenderAssumption() {
        return doesNotNeedSender;
    }

    public final FrameDescriptor getFrameDescriptor() {
        return frameDescriptor;
    }

    public final FrameSlot getThisMarkerSlot() {
        return thisMarkerSlot;
    }

    public final FrameSlot getThisContextSlot() {
        return thisContextSlot;
    }

    public final FrameSlot getInstructionPointerSlot() {
        return instructionPointerSlot;
    }

    public final FrameSlot getStackPointerSlot() {
        return stackPointerSlot;
    }

    public final int getNumArgs() {
        return numArgs;
    }

    public final int getNumArgsAndCopied() {
        return numArgs + numCopiedValues;
    }

    public final int getNumTemps() {
        return numTemps;
    }

    public final int getNumLiterals() {
        return numLiterals;
    }

    public final FrameSlot getStackSlot(final int i) {
        assert 0 <= i && i < stackSlots.length : "Bad stack access";
        if (stackSlots[i] == null) {
            // Lazily add frame slots.
            CompilerDirectives.transferToInterpreterAndInvalidate();
            stackSlots[i] = frameDescriptor.addFrameSlot(i + 1, FrameSlotKind.Illegal);
        }
        return stackSlots[i];
    }

    public final FrameSlot getStackSlot(final int i, final Object value) {
        assert 0 <= i && i < stackSlots.length : "Bad stack access";
        if (stackSlots[i] == null) {
            CompilerDirectives.transferToInterpreterAndInvalidate();
            if (value instanceof Boolean) {
                stackSlots[i] = frameDescriptor.addFrameSlot(i + 1, FrameSlotKind.Boolean);
            } else if (value instanceof Long) {
                stackSlots[i] = frameDescriptor.addFrameSlot(i + 1, FrameSlotKind.Long);
            } else if (value instanceof Double) {
                stackSlots[i] = frameDescriptor.addFrameSlot(i + 1, FrameSlotKind.Double);
            } else {
                stackSlots[i] = frameDescriptor.addFrameSlot(i + 1, FrameSlotKind.Object);
            }
        }
        return stackSlots[i];
    }

    public final FrameSlot[] getStackSlotsUnsafe() {
        return stackSlots;
    }

    public final int getNumStackSlots() {
        /**
         * Arguments and copied values are also pushed onto the stack in {@link EnterCodeNode},
         * therefore there must be enough slots for all these values as well as the Squeak stack.
         */
        return getSqueakContextSize();
    }

    @Override
    public ClassObject getSqueakClass() {
        return image.compiledMethodClass;
    }

    @Override
    public final void fillin(final SqueakImageChunk chunk) {
        CompilerDirectives.transferToInterpreterAndInvalidate();
        // header is a tagged small integer
        final long header = chunk.getWord(0) >> 3;
        final int numberOfLiterals = (int) (header & 0x7fff);
        final Object[] ptrs = chunk.getPointers(numberOfLiterals + 1);
        assert literals == null;
        literals = ptrs;
        decodeHeader();
        assert bytes == null;
        bytes = Arrays.copyOfRange(chunk.getBytes(), ptrs.length * SqueakImageConstants.WORD_SIZE, chunk.getBytes().length);
        assert innerBlocks == null : "Should not have any inner blocks yet";
    }

    private int getHeader() {
        return (int) (long) literals[0];
    }

    protected final void decodeHeader() {
        CompilerDirectives.transferToInterpreterAndInvalidate();
        final int header = getHeader();
        numLiterals = CompiledCodeHeaderDecoder.getNumLiterals(header);
        hasPrimitive = CompiledCodeHeaderDecoder.getHasPrimitive(header);
        needsLargeFrame = CompiledCodeHeaderDecoder.getNeedsLargeFrame(header);
        numTemps = CompiledCodeHeaderDecoder.getNumTemps(header);
        numArgs = CompiledCodeHeaderDecoder.getNumArguments(header);
        ensureCorrectNumberOfStackSlots();
    }

    protected void ensureCorrectNumberOfStackSlots() {
        final int requiredNumberOfStackSlots = getNumStackSlots();
        if (stackSlots == null) {
            CompilerDirectives.transferToInterpreterAndInvalidate();
            stackSlots = new FrameSlot[requiredNumberOfStackSlots];
            return;
        }
        final int currentNumberOfStackSlots = stackSlots.length;
        if (currentNumberOfStackSlots < requiredNumberOfStackSlots) {
            // Grow number of stack slots.
            CompilerDirectives.transferToInterpreterAndInvalidate();
            stackSlots = Arrays.copyOf(stackSlots, requiredNumberOfStackSlots);
        } else if (currentNumberOfStackSlots > requiredNumberOfStackSlots) {
            // Shrink number of stack slots.
            CompilerDirectives.transferToInterpreterAndInvalidate();
            for (int i = requiredNumberOfStackSlots; i < currentNumberOfStackSlots; i++) {
                frameDescriptor.removeFrameSlot(i);
            }
            stackSlots = Arrays.copyOf(stackSlots, requiredNumberOfStackSlots);
        }
    }

    public final void become(final CompiledCodeObject other) {
        CompilerDirectives.transferToInterpreterAndInvalidate();
        final Object[] literals2 = other.literals;
        final byte[] bytes2 = other.bytes;
        other.setLiteralsAndBytes(literals, bytes);
        setLiteralsAndBytes(literals2, bytes2);
        other.callTargetStable.invalidate();
        callTargetStable.invalidate();
    }

    public final int getBytecodeOffset() {
        return (1 + numLiterals) * SqueakImageConstants.WORD_SIZE; // header plus numLiterals
    }

    public final void atput0(final long longIndex, final Object obj) {
        final int index = (int) longIndex;
        assert index >= 0;
        CompilerDirectives.transferToInterpreterAndInvalidate();
        if (index < getBytecodeOffset()) {
            assert index % SqueakImageConstants.WORD_SIZE == 0;
            setLiteral(index / SqueakImageConstants.WORD_SIZE, obj);
        } else {
            final int realIndex = index - getBytecodeOffset();
            assert realIndex < bytes.length;
            if (obj instanceof Integer) {
                bytes[realIndex] = (byte) (int) obj;
            } else if (obj instanceof Long) {
                bytes[realIndex] = (byte) (long) obj;
            } else {
                bytes[realIndex] = (byte) obj;
            }
        }
    }

    public final Object getLiteral(final long longIndex) {
        return literals[(int) (1 + longIndex)]; // +1 for skipping header.
    }

    public final void setLiteral(final long longIndex, final Object obj) {
        final int index = (int) longIndex;
        CompilerDirectives.transferToInterpreterAndInvalidate();
        if (index == 0) {
            assert obj instanceof Long;
            final int oldNumLiterals = numLiterals;
            literals[0] = obj;
            decodeHeader();
            assert numLiterals == oldNumLiterals;
        } else {
            literals[index] = obj;
        }
    }

    public final boolean hasPrimitive() {
        return hasPrimitive;
    }

    public final int primitiveIndex() {
        assert hasPrimitive() && bytes.length >= 3;
        return (Byte.toUnsignedInt(bytes[2]) << 8) + Byte.toUnsignedInt(bytes[1]);
    }

    public final boolean isUnwindMarked() {
        return hasPrimitive() && primitiveIndex() == 198;
    }

    @Override
    public final int instsize() {
        return 0;
    }

    public final Object[] getLiterals() {
        return literals;
    }

    public final byte[] getBytes() {
        return bytes;
    }

    public abstract CompiledMethodObject getMethod();

    public static final long makeHeader(final int numArgs, final int numTemps, final int numLiterals, final boolean hasPrimitive, final boolean needsLargeFrame) {
        return (numArgs & 0x0F) << 24 | (numTemps & 0x3F) << 18 | numLiterals & 0x7FFF | (needsLargeFrame ? 0x20000 : 0) | (hasPrimitive ? 0x10000 : 0);
    }

    public CompiledBlockObject findBlock(final CompiledMethodObject method, final int numClosureArgs, final int numCopied, final int successorIndex, final int blockSize) {
        if (innerBlocks != null) {
            // TODO: Avoid instanceof checks (same code in CompiledBlockObject).
            final int additionalOffset = this instanceof CompiledBlockObject ? ((CompiledBlockObject) this).getOffset() : 0;
            final int offset = additionalOffset + successorIndex;
            for (final CompiledBlockObject innerBlock : innerBlocks) {
                if (innerBlock.getOffset() == offset) {
                    return innerBlock;
                }
            }
        }
        return addInnerBlock(CompiledBlockObject.create(this, method, numClosureArgs, numCopied, successorIndex, blockSize));
    }

    private CompiledBlockObject addInnerBlock(final CompiledBlockObject innerBlock) {
        CompilerDirectives.transferToInterpreterAndInvalidate();
        if (innerBlocks == null) {
            innerBlocks = new CompiledBlockObject[]{innerBlock};
        } else {
            innerBlocks = Arrays.copyOf(innerBlocks, innerBlocks.length + 1);
            innerBlocks[innerBlocks.length - 1] = innerBlock;
        }
        return innerBlock;
    }

    /*
     * INTEROPERABILITY
     */

    @SuppressWarnings("static-method")
    @ExportMessage
    protected final boolean hasArrayElements() {
        return true;
    }

    @ExportMessage
    protected final long getArraySize() {
        return literals.length;
    }

    @SuppressWarnings("static-method")
    @ExportMessage(name = "isArrayElementReadable")
    @ExportMessage(name = "isArrayElementModifiable")
    @ExportMessage(name = "isArrayElementInsertable")
    protected final boolean isArrayElementReadable(final long index) {
        return 0 <= index && index < literals.length;
    }

    @ExportMessage
    protected final Object readArrayElement(final long index) throws InvalidArrayIndexException {
        if (isArrayElementReadable(index)) {
            return literals[(int) index];
        } else {
            throw InvalidArrayIndexException.create(index);
        }
    }

    @ExportMessage
    protected final void writeArrayElement(final long index, final Object value,
                    @Exclusive @Cached final WrapToSqueakNode wrapNode) throws InvalidArrayIndexException {
        if (isArrayElementReadable(index)) {
            literals[(int) index] = wrapNode.executeWrap(value);
        } else {
            throw InvalidArrayIndexException.create(index);
        }
    }

    /**
     * CompiledCode Header Specification.
     *
     * <pre>
     *   (index 0)      15 bits:   number of literals (#numLiterals)
     *   (index 15)      1 bit:    jit without counters - reserved for methods that have been optimized by Sista
     *   (index 16)      1 bit:    has primitive
     *   (index 17)      1 bit:    whether a large frame size is needed (#frameSize => either SmallFrame or LargeFrame)
     *   (index 18)      6 bits:   number of temporary variables (#numTemps)
     *   (index 24)      4 bits:   number of arguments to the method (#numArgs)
     *   (index 28)      2 bits:   reserved for an access modifier (00-unused, 01-private, 10-protected, 11-public), although accessors for bit 29 exist (see #flag).
     *   sign bit:       1 bit:    selects the instruction set, >= 0 Primary, < 0 Secondary (#signFlag)
     * </pre>
     */
    private static final class CompiledCodeHeaderDecoder {
        private static final int NUM_LITERALS_SIZE = 1 << 15;
        private static final int NUM_TEMPS_TEMPS_SIZE = 1 << 6;
        private static final int NUM_ARGUMENTS_SIZE = 1 << 4;

        private static int getNumLiterals(final long headerWord) {
            return MiscUtils.bitSplit(headerWord, 0, NUM_LITERALS_SIZE);
        }

        private static boolean getHasPrimitive(final long headerWord) {
            return (headerWord & 1 << 16) != 0;
        }

        private static boolean getNeedsLargeFrame(final long headerWord) {
            return (headerWord & 1 << 17) != 0;
        }

        private static int getNumTemps(final long headerWord) {
            return MiscUtils.bitSplit(headerWord, 18, NUM_TEMPS_TEMPS_SIZE);
        }

        private static int getNumArguments(final long headerWord) {
            return MiscUtils.bitSplit(headerWord, 24, NUM_ARGUMENTS_SIZE);
        }
    }
}<|MERGE_RESOLUTION|>--- conflicted
+++ resolved
@@ -39,7 +39,7 @@
 
 @ExportLibrary(InteropLibrary.class)
 public abstract class CompiledCodeObject extends AbstractSqueakObjectWithHash {
-    private static final String SOURCE_UNAVAILABLE_NAME = "<unavailable>";
+    public static final String SOURCE_UNAVAILABLE_NAME = "<unavailable>";
     public static final String SOURCE_UNAVAILABLE_CONTENTS = "Source unavailable";
 
     public enum SLOT_IDENTIFIER {
@@ -113,28 +113,12 @@
         if (source == null) {
             String name;
             String contents;
-<<<<<<< HEAD
-            String toString;
-            if (image.isTesting()) {
-                contents = SOURCE_UNAVAILABLE;
-                toString = "<unavailable>";
-            } else {
-                try {
-                    contents = CompiledCodeObjectPrinter.getString(this);
-                    toString = toString();
-                    System.out.println("Getting the source for " + toString);
-                } catch (final RuntimeException e) {
-                    contents = SOURCE_UNAVAILABLE;
-                    toString = "<unavailable>";
-                }
-=======
             try {
                 name = toString();
                 contents = CompiledCodeObjectPrinter.getString(this);
             } catch (final RuntimeException e) {
                 name = SOURCE_UNAVAILABLE_NAME;
                 contents = SOURCE_UNAVAILABLE_CONTENTS;
->>>>>>> d40df835
             }
             source = Source.newBuilder(SqueakLanguageConfig.ID, contents, name).mimeType("text/plain").build();
         }

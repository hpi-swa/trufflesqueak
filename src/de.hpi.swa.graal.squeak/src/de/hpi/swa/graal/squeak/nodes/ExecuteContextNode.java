--- conflicted
+++ resolved
@@ -38,12 +38,8 @@
 import de.hpi.swa.graal.squeak.nodes.bytecodes.ReturnBytecodes.AbstractReturnNode;
 import de.hpi.swa.graal.squeak.nodes.bytecodes.SendBytecodes.AbstractSendNode;
 import de.hpi.swa.graal.squeak.nodes.context.frame.FrameStackInitializationNode;
-<<<<<<< HEAD
-import de.hpi.swa.graal.squeak.shared.SqueakLanguageConfig;
+import de.hpi.swa.graal.squeak.util.ArrayUtils;
 import de.hpi.swa.graal.squeak.util.DebugUtils;
-=======
-import de.hpi.swa.graal.squeak.util.ArrayUtils;
->>>>>>> 54208461
 import de.hpi.swa.graal.squeak.util.FrameAccess;
 import de.hpi.swa.graal.squeak.util.InterruptHandlerNode;
 import de.hpi.swa.graal.squeak.util.LogUtils;
@@ -51,11 +47,6 @@
 
 @GenerateWrapper
 public class ExecuteContextNode extends AbstractNodeWithCode implements InstrumentableNode {
-<<<<<<< HEAD
-    private static final TruffleLogger LOG = TruffleLogger.getLogger(SqueakLanguageConfig.ID, "primitives");
-    private static final boolean isLoggingEnabled = LOG.isLoggable(Level.FINER);
-=======
->>>>>>> 54208461
     private static final boolean DECODE_BYTECODE_ON_DEMAND = true;
     private static final int STACK_DEPTH_LIMIT = 25000;
     private static final int LOCAL_RETURN_PC = -2;
@@ -89,7 +80,7 @@
          */
         interruptHandlerNode = bytecodeNodes.length >= MIN_NUMBER_OF_BYTECODE_FOR_INTERRUPT_CHECKS ? InterruptHandlerNode.create(code, false) : null;
         materializeContextOnMethodExitNode = resume ? null : MaterializeContextOnMethodExitNode.create(code);
-        toString = isLoggingEnabled ? code.toString() : null;
+        toString = code.toString();
     }
 
     protected ExecuteContextNode(final ExecuteContextNode executeContextNode) {
@@ -120,22 +111,16 @@
             }
             return startBytecode(frame);
         } catch (final NonLocalReturn nlr) {
-            if (isLoggingEnabled) {
-                LOG.finer("Exited context " + toString + " through a non-local return");
-            }
+            LogUtils.SCHEDULING.finer("Exited context " + toString + " through a non-local return");
             /** {@link getHandleNonLocalReturnNode()} acts as {@link BranchProfile} */
             return getHandleNonLocalReturnNode().executeHandle(frame, nlr);
         } catch (final NonVirtualReturn nvr) {
-            if (isLoggingEnabled) {
-                LOG.finer("Exited context " + toString + " through a non-virtual return");
-            }
+            LogUtils.SCHEDULING.finer("Exited context " + toString + " through a non-virtual return");
             /** {@link getGetOrCreateContextNode()} acts as {@link BranchProfile} */
             getGetOrCreateContextNode().executeGet(frame, (PointersObject) null).markEscaped();
             throw nvr;
         } catch (final ProcessSwitch ps) {
-            if (isLoggingEnabled) {
-                LOG.finer("Exited context " + toString + " through a process switch");
-            }
+            LogUtils.SCHEDULING.finer("Exited context " + toString + " through a process switch");
             /** {@link getGetOrCreateContextNode()} acts as {@link BranchProfile} */
             getGetOrCreateContextNode().executeGet(frame, ps.getOldProcess()).markEscaped();
             throw ps;
@@ -151,9 +136,7 @@
         try {
             return startBytecode(frame);
         } catch (final NonLocalReturn nlr) {
-            if (isLoggingEnabled) {
-                LOG.finer("Exited context " + toString + " through a non-local return");
-            }
+            LogUtils.SCHEDULING.finer("Exited context " + toString + " through a non-local return");
             /** {@link getHandleNonLocalReturnNode()} acts as {@link BranchProfile} */
             return getHandleNonLocalReturnNode().executeHandle(frame, nlr);
         } finally {
@@ -165,9 +148,7 @@
         try {
             return resumeBytecode(frame, initialPC);
         } catch (final NonLocalReturn nlr) {
-            if (isLoggingEnabled) {
-                LOG.finer("Exited context " + toString + " through a non-local return");
-            }
+            LogUtils.SCHEDULING.finer("Exited context " + toString + " through a non-local return");
             /** {@link getHandleNonLocalReturnNode()} acts as {@link BranchProfile} */
             return getHandleNonLocalReturnNode().executeHandle(frame, nlr);
         } finally {
@@ -190,9 +171,7 @@
     private Object startBytecode(final VirtualFrame frame) {
         CompilerAsserts.compilationConstant(bytecodeNodes.length);
         final String frameString = toString;
-        if (isLoggingEnabled) {
-            LOG.finer(() -> "Entering fresh context for " + frameString);
-        }
+        LogUtils.SCHEDULING.finer(() -> "Entering fresh context for " + frameString);
         int pc = 0;
         int backJumpCounter = 0;
         Object returnValue = null;
@@ -203,24 +182,19 @@
                 final CallPrimitiveNode callPrimitiveNode = (CallPrimitiveNode) node;
                 if (callPrimitiveNode.primitiveNode != null) {
                     try {
-                        if (isLoggingEnabled) {
-                            LOG.finer("Primitive return from " + frameString);
-                        }
+                        LogUtils.SCHEDULING.finer("Primitive return from " + frameString);
                         return callPrimitiveNode.primitiveNode.executePrimitive(frame);
                     } catch (final PrimitiveFailed e) {
                         getHandlePrimitiveFailedNode().executeHandle(frame, e.getReasonCode());
-<<<<<<< HEAD
-                        /* continue with fallback code. */
-                    } catch (final AssertionError e) {
-                        getHandlePrimitiveFailedNode().executeHandle(frame, ERROR_TABLE.GENERIC_ERROR.ordinal());
-=======
                         /*
                          * Same toString() methods may throw compilation warnings, this is expected
                          * and ok for primitive failure logging purposes.
                          */
                         LogUtils.PRIMITIVES.fine(() -> callPrimitiveNode.primitiveNode.getClass().getSimpleName() + " failed (arguments: " +
                                         ArrayUtils.toJoinedString(", ", FrameAccess.getReceiverAndArguments(frame)) + ")");
->>>>>>> 54208461
+                        /* continue with fallback code. */
+                    } catch (final AssertionError e) {
+                        getHandlePrimitiveFailedNode().executeHandle(frame, ERROR_TABLE.GENERIC_ERROR.ordinal());
                         /* continue with fallback code. */
                     }
                 }
@@ -228,8 +202,9 @@
                 assert pc == CallPrimitiveNode.NUM_BYTECODES;
                 continue;
             } else if (node instanceof AbstractSendNode) {
-                if (isLoggingEnabled) {
-                    LOG.finest(() -> "...within " + frameString + DebugUtils.stackFor(frame, code));
+                LogUtils.CONTEXT_STACK_TRACE.finest(() -> "...within " + frameString + DebugUtils.stackFor(frame, code) +
+                                "\n" + node.getIndex() + " " + node);
+                LogUtils.SCHEDULING.finer(() -> {
                     final String selector = ((NativeObject) ((AbstractSendNode) node).getSelector()).asStringUnsafe();
                     switch (selector) {
                         case "value":
@@ -239,12 +214,10 @@
                         case "value:value:value:value:":
                         case "value:value:value:value:value:":
                         case "valueWithArguments:":
-                            LOG.finer("send: " + selector);
-                            break;
-                        default:
-                            LOG.finest(() -> node.getIndex() + " " + node.toString());
-                    }
-                }
+                            return "send: " + selector;
+                    }
+                    return "";
+                });
                 pc = node.getSuccessorIndex();
                 FrameAccess.setInstructionPointer(frame, code, pc);
                 node.executeVoid(frame);
@@ -290,32 +263,24 @@
                 pc = successor;
                 continue bytecode_loop;
             } else if (node instanceof AbstractReturnNode) {
-                if (isLoggingEnabled) {
-                    LOG.finest(() -> "...within " + frameString + DebugUtils.stackFor(frame, code));
-                }
+                LogUtils.CONTEXT_STACK_TRACE.finest(() -> "...within " + frameString + DebugUtils.stackFor(frame, code));
                 returnValue = ((AbstractReturnNode) node).executeReturn(frame);
-                if (isLoggingEnabled) {
-                    LOG.finer("Exited context for " + frameString + " normally, at pc " + node.getIndex());
-                }
+                LogUtils.SCHEDULING.finer("Exited context for " + frameString + " normally, at pc " + node.getIndex());
                 pc = LOCAL_RETURN_PC;
                 continue bytecode_loop;
             } else if (node instanceof PushClosureNode) {
-                if (isLoggingEnabled) {
-                    LOG.finest(() -> "...within " + frameString + DebugUtils.stackFor(frame, code));
-                    LOG.finest(() -> node.getIndex() + " " + node.toString());
-                }
+                LogUtils.CONTEXT_STACK_TRACE.finest(() -> "...within " + frameString + DebugUtils.stackFor(frame, code) +
+                                "\n" + node.getIndex() + " " + node);
                 final PushClosureNode pushClosureNode = (PushClosureNode) node;
                 pushClosureNode.executePush(frame);
                 pc = pushClosureNode.getClosureSuccessorIndex();
                 continue bytecode_loop;
             } else {
-                if (isLoggingEnabled) {
-                    LOG.finest(() -> "...within " + frameString + DebugUtils.stackFor(frame, code));
-                    if (node instanceof PushLiteralVariableNode || node instanceof PushLiteralConstantNode) {
-                        LOG.finer(() -> node.getIndex() + " " + node.toString());
-                    } else {
-                        LOG.finest(() -> node.getIndex() + " " + node.toString());
-                    }
+                LogUtils.CONTEXT_STACK_TRACE.finest(() -> "...within " + frameString + DebugUtils.stackFor(frame, code));
+                if (node instanceof PushLiteralVariableNode || node instanceof PushLiteralConstantNode) {
+                    LogUtils.SCHEDULING.finer(() -> node.getIndex() + " " + node);
+                } else {
+                    LogUtils.CONTEXT_STACK_TRACE.finest(() -> node.getIndex() + " " + node);
                 }
                 node.executeVoid(frame);
                 pc = node.getSuccessorIndex();
@@ -343,16 +308,15 @@
     private Object resumeBytecode(final VirtualFrame frame, final long initialPC) {
         assert initialPC > 0 : "Trying to resume a fresh/terminated/illegal context";
         final String frameString = toString;
-        if (isLoggingEnabled) {
-            LOG.finer(() -> "Entering resumed context for " + frameString + " at pc " + initialPC);
-        }
+        LogUtils.SCHEDULING.finer(() -> "Entering resumed context for " + frameString + " at pc " + initialPC);
         int pc = (int) initialPC;
         Object returnValue = null;
         bytecode_loop_slow: while (pc != LOCAL_RETURN_PC) {
             final AbstractBytecodeNode node = fetchNextBytecodeNode(pc);
             if (node instanceof AbstractSendNode) {
-                if (isLoggingEnabled) {
-                    LOG.finest(() -> "...within " + frameString + DebugUtils.stackFor(frame, code));
+                LogUtils.CONTEXT_STACK_TRACE.finest(() -> "...within " + frameString + DebugUtils.stackFor(frame, code) +
+                                "\n" + node.getIndex() + " " + node);
+                LogUtils.SCHEDULING.finer(() -> {
                     final String selector = ((NativeObject) ((AbstractSendNode) node).getSelector()).asStringUnsafe();
                     switch (selector) {
                         case "value":
@@ -362,12 +326,10 @@
                         case "value:value:value:value:":
                         case "value:value:value:value:value:":
                         case "valueWithArguments:":
-                            LOG.finer("send: " + selector);
-                            break;
-                        default:
-                            LOG.finest(() -> node.getIndex() + " " + node.toString());
-                    }
-                }
+                            return "send: " + selector;
+                    }
+                    return "";
+                });
                 pc = node.getSuccessorIndex();
                 FrameAccess.setInstructionPointer(frame, code, pc);
                 node.executeVoid(frame);
@@ -398,32 +360,24 @@
                 pc = successor;
                 continue bytecode_loop_slow;
             } else if (node instanceof AbstractReturnNode) {
-                if (isLoggingEnabled) {
-                    LOG.finest(() -> "...within " + frameString + DebugUtils.stackFor(frame, code));
-                }
+                LogUtils.CONTEXT_STACK_TRACE.finest(() -> "...within " + frameString + DebugUtils.stackFor(frame, code));
                 returnValue = ((AbstractReturnNode) node).executeReturn(frame);
-                if (isLoggingEnabled) {
-                    LOG.finer("Exited context for " + frameString + " normally, at pc " + node.getIndex());
-                }
+                LogUtils.SCHEDULING.finer("Exited context for " + frameString + " normally, at pc " + node.getIndex());
                 pc = LOCAL_RETURN_PC;
                 continue bytecode_loop_slow;
             } else if (node instanceof PushClosureNode) {
-                if (isLoggingEnabled) {
-                    LOG.finest(() -> "...within " + frameString + DebugUtils.stackFor(frame, code));
-                    LOG.finest(() -> node.getIndex() + " " + node.toString());
-                }
+                LogUtils.CONTEXT_STACK_TRACE.finest(() -> "...within " + frameString + DebugUtils.stackFor(frame, code) +
+                                "\n" + node.getIndex() + " " + node);
                 final PushClosureNode pushClosureNode = (PushClosureNode) node;
                 pushClosureNode.executePush(frame);
                 pc = pushClosureNode.getClosureSuccessorIndex();
                 continue bytecode_loop_slow;
             } else {
-                if (isLoggingEnabled) {
-                    LOG.finest(() -> "...within " + frameString + DebugUtils.stackFor(frame, code));
-                    if (node instanceof PushLiteralVariableNode || node instanceof PushLiteralConstantNode) {
-                        LOG.finer(() -> node.getIndex() + " " + node.toString());
-                    } else {
-                        LOG.finest(() -> node.getIndex() + " " + node.toString());
-                    }
+                LogUtils.CONTEXT_STACK_TRACE.finest(() -> "...within " + frameString + DebugUtils.stackFor(frame, code));
+                if (node instanceof PushLiteralVariableNode || node instanceof PushLiteralConstantNode) {
+                    LogUtils.SCHEDULING.finer(() -> node.getIndex() + " " + node);
+                } else {
+                    LogUtils.CONTEXT_STACK_TRACE.finest(() -> node.getIndex() + " " + node);
                 }
                 node.executeVoid(frame);
                 pc = node.getSuccessorIndex();

/*
 * Copyright (c) 2017-2020 Software Architecture Group, Hasso Plattner Institute
 *
 * Licensed under the MIT License.
 */
package de.hpi.swa.graal.squeak.nodes;

import java.util.logging.Level;

import com.oracle.truffle.api.CompilerAsserts;
import com.oracle.truffle.api.CompilerDirectives;
import com.oracle.truffle.api.TruffleLogger;
import com.oracle.truffle.api.frame.VirtualFrame;
import com.oracle.truffle.api.instrumentation.GenerateWrapper;
import com.oracle.truffle.api.instrumentation.InstrumentableNode;
import com.oracle.truffle.api.instrumentation.ProbeNode;
import com.oracle.truffle.api.instrumentation.StandardTags;
import com.oracle.truffle.api.instrumentation.Tag;
import com.oracle.truffle.api.nodes.ExplodeLoop;
import com.oracle.truffle.api.nodes.LoopNode;
import com.oracle.truffle.api.source.Source;
import com.oracle.truffle.api.source.SourceSection;

import de.hpi.swa.graal.squeak.exceptions.PrimitiveExceptions.PrimitiveFailed;
import de.hpi.swa.graal.squeak.exceptions.ProcessSwitch;
import de.hpi.swa.graal.squeak.exceptions.Returns.NonLocalReturn;
import de.hpi.swa.graal.squeak.exceptions.Returns.NonVirtualReturn;
import de.hpi.swa.graal.squeak.model.CompiledCodeObject;
import de.hpi.swa.graal.squeak.model.ContextObject;
import de.hpi.swa.graal.squeak.model.NativeObject;
import de.hpi.swa.graal.squeak.model.NilObject;
import de.hpi.swa.graal.squeak.model.PointersObject;
import de.hpi.swa.graal.squeak.model.layout.ObjectLayouts.ERROR_TABLE;
import de.hpi.swa.graal.squeak.nodes.bytecodes.AbstractBytecodeNode;
import de.hpi.swa.graal.squeak.nodes.bytecodes.JumpBytecodes.ConditionalJumpNode;
import de.hpi.swa.graal.squeak.nodes.bytecodes.JumpBytecodes.UnconditionalJumpNode;
import de.hpi.swa.graal.squeak.nodes.bytecodes.MiscellaneousBytecodes.CallPrimitiveNode;
import de.hpi.swa.graal.squeak.nodes.bytecodes.PushBytecodes.PushClosureNode;
import de.hpi.swa.graal.squeak.nodes.bytecodes.PushBytecodes.PushLiteralConstantNode;
import de.hpi.swa.graal.squeak.nodes.bytecodes.PushBytecodes.PushLiteralVariableNode;
import de.hpi.swa.graal.squeak.nodes.bytecodes.ReturnBytecodes.AbstractReturnNode;
import de.hpi.swa.graal.squeak.nodes.bytecodes.SendBytecodes.AbstractSendNode;
import de.hpi.swa.graal.squeak.nodes.context.frame.FrameStackInitializationNode;
import de.hpi.swa.graal.squeak.shared.SqueakLanguageConfig;
<<<<<<< HEAD
import de.hpi.swa.graal.squeak.util.DebugUtils;
=======
import de.hpi.swa.graal.squeak.util.ArrayUtils;
>>>>>>> d40df835
import de.hpi.swa.graal.squeak.util.FrameAccess;
import de.hpi.swa.graal.squeak.util.InterruptByUserHandlerNode;
import de.hpi.swa.graal.squeak.util.SqueakBytecodeDecoder;

@GenerateWrapper
public class ExecuteContextNode extends AbstractNodeWithCode implements InstrumentableNode {
<<<<<<< HEAD
    private static final TruffleLogger LOG = TruffleLogger.getLogger(SqueakLanguageConfig.ID, ExecuteContextNode.class);
    private static final boolean isLoggingEnabled = LOG.isLoggable(Level.FINER);

=======
    private static final TruffleLogger LOG = TruffleLogger.getLogger(SqueakLanguageConfig.ID, "primitives");
    private static final boolean IS_LOGGING_ENABLED = LOG.isLoggable(Level.FINE);
>>>>>>> d40df835
    private static final boolean DECODE_BYTECODE_ON_DEMAND = true;
    private static final int STACK_DEPTH_LIMIT = 25000;
    private static final int LOCAL_RETURN_PC = -2;
    private static final int MIN_NUMBER_OF_BYTECODE_FOR_USER_INTERRUPT_CHECKS = 32;

    @Children private AbstractBytecodeNode[] bytecodeNodes;
    @Child private HandleNonLocalReturnNode handleNonLocalReturnNode;
    @Child private GetOrCreateContextNode getOrCreateContextNode;

    @Child private FrameStackInitializationNode frameInitializationNode;
    @Child private HandlePrimitiveFailedNode handlePrimitiveFailedNode;
    @Child private InterruptByUserHandlerNode interruptByUserHandlerNode;
    @Child private MaterializeContextOnMethodExitNode materializeContextOnMethodExitNode;

    private SourceSection section;
    private final String toString;

    protected ExecuteContextNode(final CompiledCodeObject code, final boolean resume) {
        super(code);
        if (DECODE_BYTECODE_ON_DEMAND) {
            bytecodeNodes = new AbstractBytecodeNode[SqueakBytecodeDecoder.trailerPosition(code)];
        } else {
            bytecodeNodes = SqueakBytecodeDecoder.decode(code);
        }
        frameInitializationNode = resume ? null : FrameStackInitializationNode.create(code);
        /* Only check for user interrupts if method is relatively large. */
        interruptByUserHandlerNode = bytecodeNodes.length >= MIN_NUMBER_OF_BYTECODE_FOR_USER_INTERRUPT_CHECKS ? InterruptByUserHandlerNode.create(code) : null;
        materializeContextOnMethodExitNode = resume ? null : MaterializeContextOnMethodExitNode.create(code);
        toString = isLoggingEnabled ? code.toString() : null;
    }

    protected ExecuteContextNode(final ExecuteContextNode executeContextNode) {
        this(executeContextNode.code, executeContextNode.frameInitializationNode == null);
    }

    public static ExecuteContextNode create(final CompiledCodeObject code, final boolean resume) {
        return new ExecuteContextNode(code, resume);
    }

    @Override
    public final String toString() {
        CompilerAsserts.neverPartOfCompilation();
        return code.toString();
    }

    public Object executeFresh(final VirtualFrame frame) {
        FrameAccess.setInstructionPointer(frame, code, 0);
        final boolean enableStackDepthProtection = enableStackDepthProtection();
        try {
            if (enableStackDepthProtection && code.image.stackDepth++ > STACK_DEPTH_LIMIT) {
                final ContextObject context = getGetOrCreateContextNode().executeGet(frame, NilObject.SINGLETON);
                throw ProcessSwitch.createWithBoundary(context, context, context.getProcess());
            }
            if (interruptByUserHandlerNode != null) {
                interruptByUserHandlerNode.executeCheckForUserInterrupts(frame);
            }
            frameInitializationNode.executeInitialize(frame);
            return startBytecode(frame);
        } catch (final NonLocalReturn nlr) {
            if (isLoggingEnabled) {
                LOG.finer("Exited context " + toString + " through a non-local return");
            }
            /** {@link getHandleNonLocalReturnNode()} acts as {@link BranchProfile} */
            return getHandleNonLocalReturnNode().executeHandle(frame, nlr);
        } catch (final NonVirtualReturn nvr) {
            if (isLoggingEnabled) {
                LOG.finer("Exited context " + toString + " through a non-virtual return");
            }
            /** {@link getGetOrCreateContextNode()} acts as {@link BranchProfile} */
            getGetOrCreateContextNode().executeGet(frame, (PointersObject) null).markEscaped();
            throw nvr;
        } catch (final ProcessSwitch ps) {
            if (isLoggingEnabled) {
                LOG.finer("Exited context " + toString + " through a process switch");
            }
            /** {@link getGetOrCreateContextNode()} acts as {@link BranchProfile} */
            getGetOrCreateContextNode().executeGet(frame, ps.getOldProcess()).markEscaped();
            throw ps;
        } finally {
            if (enableStackDepthProtection) {
                code.image.stackDepth--;
            }
            materializeContextOnMethodExitNode.execute(frame);
        }
    }

    public final Object executeResumeAtStart(final VirtualFrame frame) {
        try {
            return startBytecode(frame);
        } catch (final NonLocalReturn nlr) {
            if (isLoggingEnabled) {
                LOG.finer("Exited context " + toString + " through a non-local return");
            }
            /** {@link getHandleNonLocalReturnNode()} acts as {@link BranchProfile} */
            return getHandleNonLocalReturnNode().executeHandle(frame, nlr);
        } finally {
            code.image.lastSeenContext = null; // Stop materialization here.
        }
    }

    public final Object executeResumeInMiddle(final VirtualFrame frame, final long initialPC) {
        try {
            return resumeBytecode(frame, initialPC);
        } catch (final NonLocalReturn nlr) {
            if (isLoggingEnabled) {
                LOG.finer("Exited context " + toString + " through a non-local return");
            }
            /** {@link getHandleNonLocalReturnNode()} acts as {@link BranchProfile} */
            return getHandleNonLocalReturnNode().executeHandle(frame, nlr);
        } finally {
            code.image.lastSeenContext = null; // Stop materialization here.
        }
    }

    private GetOrCreateContextNode getGetOrCreateContextNode() {
        if (getOrCreateContextNode == null) {
            CompilerDirectives.transferToInterpreterAndInvalidate();
            getOrCreateContextNode = insert(GetOrCreateContextNode.create(code));
        }
        return getOrCreateContextNode;
    }

    /*
     * Inspired by Sulong's LLVMDispatchBasicBlockNode (https://git.io/fjEDw).
     */
    @ExplodeLoop(kind = ExplodeLoop.LoopExplosionKind.MERGE_EXPLODE)
    private Object startBytecode(final VirtualFrame frame) {
        CompilerAsserts.compilationConstant(bytecodeNodes.length);
        final String frameString = toString;
        if (isLoggingEnabled) {
            LOG.finer(() -> "Entering fresh context for " + frameString);
        }
        int pc = 0;
        int backJumpCounter = 0;
        Object returnValue = null;
        bytecode_loop: while (pc != LOCAL_RETURN_PC) {
            CompilerAsserts.partialEvaluationConstant(pc);
            final AbstractBytecodeNode node = fetchNextBytecodeNode(pc);
            if (node instanceof CallPrimitiveNode) {
                final CallPrimitiveNode callPrimitiveNode = (CallPrimitiveNode) node;
                if (callPrimitiveNode.primitiveNode != null) {
                    try {
                        if (isLoggingEnabled) {
                            LOG.finer("Primitive return from " + frameString);
                        }
                        return callPrimitiveNode.primitiveNode.executePrimitive(frame);
                    } catch (final PrimitiveFailed e) {
                        getHandlePrimitiveFailedNode().executeHandle(frame, e.getReasonCode());
<<<<<<< HEAD
                        /* continue with fallback code. */
                    } catch (final AssertionError e) {
                        getHandlePrimitiveFailedNode().executeHandle(frame, ERROR_TABLE.GENERIC_ERROR.ordinal());
=======
                        if (IS_LOGGING_ENABLED) {
                            /*
                             * Same toString() methods may throw compilation warnings, this is
                             * expected and ok for primitive failure logging purposes.
                             */
                            LOG.log(Level.FINE, callPrimitiveNode.primitiveNode.getClass().getSimpleName() + " failed (arguments: " +
                                            ArrayUtils.toJoinedString(", ", FrameAccess.getReceiverAndArguments(frame)) + ")");
                        }
>>>>>>> d40df835
                        /* continue with fallback code. */
                    }
                }
                pc = callPrimitiveNode.getSuccessorIndex();
                assert pc == CallPrimitiveNode.NUM_BYTECODES;
                continue;
            } else if (node instanceof AbstractSendNode) {
<<<<<<< HEAD
                if (isLoggingEnabled) {
                    LOG.finest(() -> "...within " + frameString + DebugUtils.stackFor(frame, code));
                    final String selector = ((NativeObject) ((AbstractSendNode) node).getSelector()).asStringUnsafe();
                    switch (selector) {
                        case "value":
                        case "value:":
                        case "value:value:":
                        case "value:value:value:":
                        case "value:value:value:value:":
                        case "value:value:value:value:value:":
                        case "valueWithArguments:":
                            LOG.finer("send: " + selector);
                            break;
                        default:
                            LOG.finest(() -> node.getIndex() + " " + node.toString());
                    }
                }
=======
>>>>>>> d40df835
                pc = node.getSuccessorIndex();
                FrameAccess.setInstructionPointer(frame, code, pc);
                node.executeVoid(frame);
                final int actualNextPc = FrameAccess.getInstructionPointer(frame, code);
                if (pc != actualNextPc) {
                    /*
                     * pc has changed, which can happen if a context is restarted (e.g. as part of
                     * Exception>>retry). For now, we continue in the interpreter to avoid confusing
                     * the Graal compiler.
                     */
                    CompilerDirectives.transferToInterpreter();
                    pc = actualNextPc;
                }
                continue bytecode_loop;
            } else if (node instanceof ConditionalJumpNode) {
                final ConditionalJumpNode jumpNode = (ConditionalJumpNode) node;
                if (jumpNode.executeCondition(frame)) {
                    final int successor = jumpNode.getJumpSuccessorIndex();
                    if (successor <= pc) {
                        if (CompilerDirectives.inInterpreter()) {
                            backJumpCounter++;
                        }
                    }
                    pc = successor;
                    continue bytecode_loop;
                } else {
                    final int successor = jumpNode.getSuccessorIndex();
                    if (successor <= pc) {
                        if (CompilerDirectives.inInterpreter()) {
                            backJumpCounter++;
                        }
                    }
                    pc = successor;
                    continue bytecode_loop;
                }
            } else if (node instanceof UnconditionalJumpNode) {
                final int successor = ((UnconditionalJumpNode) node).getJumpSuccessor();
                if (successor <= pc) {
                    if (CompilerDirectives.inInterpreter()) {
                        backJumpCounter++;
                    }
                }
                pc = successor;
                continue bytecode_loop;
            } else if (node instanceof AbstractReturnNode) {
                if (isLoggingEnabled) {
                    LOG.finest(() -> "...within " + frameString + DebugUtils.stackFor(frame, code));
                }
                returnValue = ((AbstractReturnNode) node).executeReturn(frame);
                if (isLoggingEnabled) {
                    LOG.finer("Exited context for " + frameString + " normally, at pc " + node.getIndex());
                }
                pc = LOCAL_RETURN_PC;
                continue bytecode_loop;
            } else if (node instanceof PushClosureNode) {
                if (isLoggingEnabled) {
                    LOG.finest(() -> "...within " + frameString + DebugUtils.stackFor(frame, code));
                    LOG.finest(() -> node.getIndex() + " " + node.toString());
                }
                final PushClosureNode pushClosureNode = (PushClosureNode) node;
                pushClosureNode.executePush(frame);
                pc = pushClosureNode.getClosureSuccessorIndex();
                continue bytecode_loop;
            } else {
<<<<<<< HEAD
                if (isLoggingEnabled) {
                    LOG.finest(() -> "...within " + frameString + DebugUtils.stackFor(frame, code));
                    if (node instanceof PushLiteralVariableNode || node instanceof PushLiteralConstantNode) {
                        LOG.finer(() -> node.getIndex() + " " + node.toString());
                    } else {
                        LOG.finest(() -> node.getIndex() + " " + node.toString());
                    }
                }
=======
                /* All other bytecode nodes. */
                pc = node.getSuccessorIndex();
>>>>>>> d40df835
                node.executeVoid(frame);
                pc = node.getSuccessorIndex();
                continue bytecode_loop;
            }
        }
        assert returnValue != null && !hasModifiedSender(frame);
        FrameAccess.terminate(frame, code);
        assert backJumpCounter >= 0;
        LoopNode.reportLoopCount(this, backJumpCounter);
        return returnValue;
    }

    private HandlePrimitiveFailedNode getHandlePrimitiveFailedNode() {
        if (handlePrimitiveFailedNode == null) {
            CompilerDirectives.transferToInterpreterAndInvalidate();
            handlePrimitiveFailedNode = insert(HandlePrimitiveFailedNode.create(code));
        }
        return handlePrimitiveFailedNode;
    }

    /*
     * Non-optimized version of startBytecode used to resume contexts.
     */
    private Object resumeBytecode(final VirtualFrame frame, final long initialPC) {
        assert initialPC > 0 : "Trying to resume a fresh/terminated/illegal context";
        final String frameString = toString;
        if (isLoggingEnabled) {
            LOG.finer(() -> "Entering resumed context for " + frameString + " at pc " + initialPC);
        }
        int pc = (int) initialPC;
        Object returnValue = null;
        bytecode_loop_slow: while (pc != LOCAL_RETURN_PC) {
            final AbstractBytecodeNode node = fetchNextBytecodeNode(pc);
            if (node instanceof AbstractSendNode) {
<<<<<<< HEAD
                if (isLoggingEnabled) {
                    LOG.finest(() -> "...within " + frameString + DebugUtils.stackFor(frame, code));
                    final String selector = ((NativeObject) ((AbstractSendNode) node).getSelector()).asStringUnsafe();
                    switch (selector) {
                        case "value":
                        case "value:":
                        case "value:value:":
                        case "value:value:value:":
                        case "value:value:value:value:":
                        case "value:value:value:value:value:":
                        case "valueWithArguments:":
                            LOG.finer("send: " + selector);
                            break;
                        default:
                            LOG.finest(() -> node.getIndex() + " " + node.toString());
                    }
                }
=======
>>>>>>> d40df835
                pc = node.getSuccessorIndex();
                FrameAccess.setInstructionPointer(frame, code, pc);
                node.executeVoid(frame);
                final int actualNextPc = FrameAccess.getInstructionPointer(frame, code);
                if (pc != actualNextPc) {
                    /*
                     * pc has changed, which can happen if a context is restarted (e.g. as part of
                     * Exception>>retry). For now, we continue in the interpreter to avoid confusing
                     * the Graal compiler.
                     */
                    CompilerDirectives.transferToInterpreter();
                    pc = actualNextPc;
                }
                continue bytecode_loop_slow;
            } else if (node instanceof ConditionalJumpNode) {
                final ConditionalJumpNode jumpNode = (ConditionalJumpNode) node;
                if (jumpNode.executeCondition(frame)) {
                    final int successor = jumpNode.getJumpSuccessorIndex();
                    pc = successor;
                    continue bytecode_loop_slow;
                } else {
                    final int successor = jumpNode.getSuccessorIndex();
                    pc = successor;
                    continue bytecode_loop_slow;
                }
            } else if (node instanceof UnconditionalJumpNode) {
                final int successor = ((UnconditionalJumpNode) node).getJumpSuccessor();
                pc = successor;
                continue bytecode_loop_slow;
            } else if (node instanceof AbstractReturnNode) {
                if (isLoggingEnabled) {
                    LOG.finest(() -> "...within " + frameString + DebugUtils.stackFor(frame, code));
                }
                returnValue = ((AbstractReturnNode) node).executeReturn(frame);
                if (isLoggingEnabled) {
                    LOG.finer("Exited context for " + frameString + " normally, at pc " + node.getIndex());
                }
                pc = LOCAL_RETURN_PC;
                continue bytecode_loop_slow;
            } else if (node instanceof PushClosureNode) {
                if (isLoggingEnabled) {
                    LOG.finest(() -> "...within " + frameString + DebugUtils.stackFor(frame, code));
                    LOG.finest(() -> node.getIndex() + " " + node.toString());
                }
                final PushClosureNode pushClosureNode = (PushClosureNode) node;
                pushClosureNode.executePush(frame);
                pc = pushClosureNode.getClosureSuccessorIndex();
                continue bytecode_loop_slow;
            } else {
<<<<<<< HEAD
                if (isLoggingEnabled) {
                    LOG.finest(() -> "...within " + frameString + DebugUtils.stackFor(frame, code));
                    if (node instanceof PushLiteralVariableNode || node instanceof PushLiteralConstantNode) {
                        LOG.finer(() -> node.getIndex() + " " + node.toString());
                    } else {
                        LOG.finest(() -> node.getIndex() + " " + node.toString());
                    }
                }
=======
                /* All other bytecode nodes. */
                final int successor = node.getSuccessorIndex();
>>>>>>> d40df835
                node.executeVoid(frame);
                pc = node.getSuccessorIndex();
                continue bytecode_loop_slow;
            }
        }
        assert returnValue != null && !hasModifiedSender(frame);
        FrameAccess.terminate(frame, code);
        return returnValue;
    }

    /*
     * Fetch next bytecode and insert AST nodes on demand if enabled.
     */
    @SuppressWarnings("unused")
    private AbstractBytecodeNode fetchNextBytecodeNode(final int pc) {
        if (DECODE_BYTECODE_ON_DEMAND && bytecodeNodes[pc] == null) {
            CompilerDirectives.transferToInterpreterAndInvalidate();
            bytecodeNodes[pc] = insert(SqueakBytecodeDecoder.decodeBytecode(code, pc));
            notifyInserted(bytecodeNodes[pc]);
        }
        return bytecodeNodes[pc];
    }

    /* Only use stackDepthProtection in interpreter or once per compilation unit (if at all). */
    private boolean enableStackDepthProtection() {
        return code.image.options.enableStackDepthProtection && (CompilerDirectives.inInterpreter() || CompilerDirectives.inCompilationRoot());
    }

    @Override
    public final boolean isInstrumentable() {
        return true;
    }

    @Override
    public final WrapperNode createWrapper(final ProbeNode probe) {
        return new ExecuteContextNodeWrapper(this, this, probe);
    }

    @Override
    public final boolean hasTag(final Class<? extends Tag> tag) {
        return StandardTags.RootTag.class == tag;
    }

    @Override
    public String getDescription() {
        return code.toString();
    }

    @Override
    public SourceSection getSourceSection() {
        if (section == null) {
            final Source source = code.getSource();
            if (source.getCharacters().equals(CompiledCodeObject.SOURCE_UNAVAILABLE)) {
                section = source.createUnavailableSection();
            } else {
                section = source.createSection(1, 1, source.getLength());
            }
        }
        return section;
    }

    private HandleNonLocalReturnNode getHandleNonLocalReturnNode() {
        if (handleNonLocalReturnNode == null) {
            CompilerDirectives.transferToInterpreterAndInvalidate();
            handleNonLocalReturnNode = insert(HandleNonLocalReturnNode.create(code));
        }
        return handleNonLocalReturnNode;
    }
}<|MERGE_RESOLUTION|>--- conflicted
+++ resolved
@@ -42,25 +42,15 @@
 import de.hpi.swa.graal.squeak.nodes.bytecodes.SendBytecodes.AbstractSendNode;
 import de.hpi.swa.graal.squeak.nodes.context.frame.FrameStackInitializationNode;
 import de.hpi.swa.graal.squeak.shared.SqueakLanguageConfig;
-<<<<<<< HEAD
 import de.hpi.swa.graal.squeak.util.DebugUtils;
-=======
-import de.hpi.swa.graal.squeak.util.ArrayUtils;
->>>>>>> d40df835
 import de.hpi.swa.graal.squeak.util.FrameAccess;
 import de.hpi.swa.graal.squeak.util.InterruptByUserHandlerNode;
 import de.hpi.swa.graal.squeak.util.SqueakBytecodeDecoder;
 
 @GenerateWrapper
 public class ExecuteContextNode extends AbstractNodeWithCode implements InstrumentableNode {
-<<<<<<< HEAD
-    private static final TruffleLogger LOG = TruffleLogger.getLogger(SqueakLanguageConfig.ID, ExecuteContextNode.class);
+    private static final TruffleLogger LOG = TruffleLogger.getLogger(SqueakLanguageConfig.ID, "primitives");
     private static final boolean isLoggingEnabled = LOG.isLoggable(Level.FINER);
-
-=======
-    private static final TruffleLogger LOG = TruffleLogger.getLogger(SqueakLanguageConfig.ID, "primitives");
-    private static final boolean IS_LOGGING_ENABLED = LOG.isLoggable(Level.FINE);
->>>>>>> d40df835
     private static final boolean DECODE_BYTECODE_ON_DEMAND = true;
     private static final int STACK_DEPTH_LIMIT = 25000;
     private static final int LOCAL_RETURN_PC = -2;
@@ -209,20 +199,9 @@
                         return callPrimitiveNode.primitiveNode.executePrimitive(frame);
                     } catch (final PrimitiveFailed e) {
                         getHandlePrimitiveFailedNode().executeHandle(frame, e.getReasonCode());
-<<<<<<< HEAD
                         /* continue with fallback code. */
                     } catch (final AssertionError e) {
                         getHandlePrimitiveFailedNode().executeHandle(frame, ERROR_TABLE.GENERIC_ERROR.ordinal());
-=======
-                        if (IS_LOGGING_ENABLED) {
-                            /*
-                             * Same toString() methods may throw compilation warnings, this is
-                             * expected and ok for primitive failure logging purposes.
-                             */
-                            LOG.log(Level.FINE, callPrimitiveNode.primitiveNode.getClass().getSimpleName() + " failed (arguments: " +
-                                            ArrayUtils.toJoinedString(", ", FrameAccess.getReceiverAndArguments(frame)) + ")");
-                        }
->>>>>>> d40df835
                         /* continue with fallback code. */
                     }
                 }
@@ -230,7 +209,6 @@
                 assert pc == CallPrimitiveNode.NUM_BYTECODES;
                 continue;
             } else if (node instanceof AbstractSendNode) {
-<<<<<<< HEAD
                 if (isLoggingEnabled) {
                     LOG.finest(() -> "...within " + frameString + DebugUtils.stackFor(frame, code));
                     final String selector = ((NativeObject) ((AbstractSendNode) node).getSelector()).asStringUnsafe();
@@ -248,8 +226,6 @@
                             LOG.finest(() -> node.getIndex() + " " + node.toString());
                     }
                 }
-=======
->>>>>>> d40df835
                 pc = node.getSuccessorIndex();
                 FrameAccess.setInstructionPointer(frame, code, pc);
                 node.executeVoid(frame);
@@ -314,7 +290,6 @@
                 pc = pushClosureNode.getClosureSuccessorIndex();
                 continue bytecode_loop;
             } else {
-<<<<<<< HEAD
                 if (isLoggingEnabled) {
                     LOG.finest(() -> "...within " + frameString + DebugUtils.stackFor(frame, code));
                     if (node instanceof PushLiteralVariableNode || node instanceof PushLiteralConstantNode) {
@@ -323,10 +298,6 @@
                         LOG.finest(() -> node.getIndex() + " " + node.toString());
                     }
                 }
-=======
-                /* All other bytecode nodes. */
-                pc = node.getSuccessorIndex();
->>>>>>> d40df835
                 node.executeVoid(frame);
                 pc = node.getSuccessorIndex();
                 continue bytecode_loop;
@@ -361,7 +332,6 @@
         bytecode_loop_slow: while (pc != LOCAL_RETURN_PC) {
             final AbstractBytecodeNode node = fetchNextBytecodeNode(pc);
             if (node instanceof AbstractSendNode) {
-<<<<<<< HEAD
                 if (isLoggingEnabled) {
                     LOG.finest(() -> "...within " + frameString + DebugUtils.stackFor(frame, code));
                     final String selector = ((NativeObject) ((AbstractSendNode) node).getSelector()).asStringUnsafe();
@@ -379,8 +349,6 @@
                             LOG.finest(() -> node.getIndex() + " " + node.toString());
                     }
                 }
-=======
->>>>>>> d40df835
                 pc = node.getSuccessorIndex();
                 FrameAccess.setInstructionPointer(frame, code, pc);
                 node.executeVoid(frame);
@@ -430,7 +398,6 @@
                 pc = pushClosureNode.getClosureSuccessorIndex();
                 continue bytecode_loop_slow;
             } else {
-<<<<<<< HEAD
                 if (isLoggingEnabled) {
                     LOG.finest(() -> "...within " + frameString + DebugUtils.stackFor(frame, code));
                     if (node instanceof PushLiteralVariableNode || node instanceof PushLiteralConstantNode) {
@@ -439,10 +406,6 @@
                         LOG.finest(() -> node.getIndex() + " " + node.toString());
                     }
                 }
-=======
-                /* All other bytecode nodes. */
-                final int successor = node.getSuccessorIndex();
->>>>>>> d40df835
                 node.executeVoid(frame);
                 pc = node.getSuccessorIndex();
                 continue bytecode_loop_slow;
@@ -495,7 +458,7 @@
     public SourceSection getSourceSection() {
         if (section == null) {
             final Source source = code.getSource();
-            if (source.getCharacters().equals(CompiledCodeObject.SOURCE_UNAVAILABLE)) {
+            if (source.getName().equals(CompiledCodeObject.SOURCE_UNAVAILABLE_NAME)) {
                 section = source.createUnavailableSection();
             } else {
                 section = source.createSection(1, 1, source.getLength());

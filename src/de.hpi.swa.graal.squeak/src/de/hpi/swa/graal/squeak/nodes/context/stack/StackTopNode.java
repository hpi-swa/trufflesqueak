package de.hpi.swa.graal.squeak.nodes.context.stack;

import com.oracle.truffle.api.dsl.Specialization;
import com.oracle.truffle.api.frame.VirtualFrame;

import de.hpi.swa.graal.squeak.model.CompiledCodeObject;

public abstract class StackTopNode extends AbstractStackNode {
<<<<<<< HEAD
    public static StackTopNode create(final CompiledCodeObject code) {
        return StackTopNodeGen.create(code);
    }
=======
>>>>>>> e066cbc1

    protected StackTopNode(final CompiledCodeObject code) {
        super(code);
    }

<<<<<<< HEAD
    @Specialization
=======
    public static StackTopNode create(final CompiledCodeObject code) {
        return StackTopNodeGen.create(code);
    }

    @Specialization(guards = {"isVirtualized(frame)"})
    protected final Object doTopVirtualized(final VirtualFrame frame) {
        return getReadNode().execute(frame, frameStackPointer(frame) - 1);
    }

    @Fallback
>>>>>>> e066cbc1
    protected final Object doTop(final VirtualFrame frame) {
        return readNode.execute(frame, frameStackPointer(frame) - 1);
    }
}<|MERGE_RESOLUTION|>--- conflicted
+++ resolved
@@ -6,31 +6,16 @@
 import de.hpi.swa.graal.squeak.model.CompiledCodeObject;
 
 public abstract class StackTopNode extends AbstractStackNode {
-<<<<<<< HEAD
-    public static StackTopNode create(final CompiledCodeObject code) {
-        return StackTopNodeGen.create(code);
-    }
-=======
->>>>>>> e066cbc1
 
     protected StackTopNode(final CompiledCodeObject code) {
         super(code);
     }
 
-<<<<<<< HEAD
-    @Specialization
-=======
     public static StackTopNode create(final CompiledCodeObject code) {
         return StackTopNodeGen.create(code);
     }
 
-    @Specialization(guards = {"isVirtualized(frame)"})
-    protected final Object doTopVirtualized(final VirtualFrame frame) {
-        return getReadNode().execute(frame, frameStackPointer(frame) - 1);
-    }
-
-    @Fallback
->>>>>>> e066cbc1
+    @Specialization
     protected final Object doTop(final VirtualFrame frame) {
         return readNode.execute(frame, frameStackPointer(frame) - 1);
     }

package de.hpi.swa.graal.squeak.nodes.context.frame;

import com.oracle.truffle.api.dsl.Fallback;
import com.oracle.truffle.api.dsl.Specialization;
import com.oracle.truffle.api.frame.Frame;
import com.oracle.truffle.api.frame.FrameSlot;
import com.oracle.truffle.api.frame.FrameSlotKind;

public abstract class FrameSlotClearNode extends AbstractFrameSlotNode {
<<<<<<< HEAD
    public static FrameSlotClearNode create(final FrameSlot slot) {
        return FrameSlotClearNodeGen.create(slot);
    }
=======
>>>>>>> e066cbc1

    protected FrameSlotClearNode(final FrameSlot slot) {
        super(slot);
    }

    public static FrameSlotClearNode create(final FrameSlot slot) {
        return FrameSlotClearNodeGen.create(slot);
    }

    public abstract void executeClear(Frame frame);

    @Specialization(guards = "isObject(frame)")
    protected final void clearObject(final Frame frame) {
        frame.setObject(frameSlot, null);
    }

    @Fallback
    protected static final void doNothing() {
        // Nothing to do.
    }

    protected final boolean isObject(final Frame frame) {
        final FrameSlotKind kind = frame.getFrameDescriptor().getFrameSlotKind(frameSlot);
        return kind == FrameSlotKind.Object;
    }
}<|MERGE_RESOLUTION|>--- conflicted
+++ resolved
@@ -7,12 +7,6 @@
 import com.oracle.truffle.api.frame.FrameSlotKind;
 
 public abstract class FrameSlotClearNode extends AbstractFrameSlotNode {
-<<<<<<< HEAD
-    public static FrameSlotClearNode create(final FrameSlot slot) {
-        return FrameSlotClearNodeGen.create(slot);
-    }
-=======
->>>>>>> e066cbc1
 
     protected FrameSlotClearNode(final FrameSlot slot) {
         super(slot);

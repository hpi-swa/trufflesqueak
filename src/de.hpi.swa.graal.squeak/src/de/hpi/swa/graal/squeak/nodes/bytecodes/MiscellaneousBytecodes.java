package de.hpi.swa.graal.squeak.nodes.bytecodes;

import com.oracle.truffle.api.CompilerDirectives.CompilationFinal;
import com.oracle.truffle.api.dsl.Specialization;
import com.oracle.truffle.api.dsl.UnsupportedSpecializationException;
import com.oracle.truffle.api.frame.VirtualFrame;
import com.oracle.truffle.api.instrumentation.StandardTags.StatementTag;
import com.oracle.truffle.api.instrumentation.Tag;
import com.oracle.truffle.api.profiles.ValueProfile;

import de.hpi.swa.graal.squeak.exceptions.PrimitiveExceptions.PrimitiveFailed;
import de.hpi.swa.graal.squeak.exceptions.Returns.LocalReturn;
import de.hpi.swa.graal.squeak.exceptions.SqueakException;
import de.hpi.swa.graal.squeak.model.CompiledCodeObject;
import de.hpi.swa.graal.squeak.model.CompiledMethodObject;
import de.hpi.swa.graal.squeak.nodes.HandlePrimitiveFailedNode;
import de.hpi.swa.graal.squeak.nodes.bytecodes.MiscellaneousBytecodesFactory.CallPrimitiveNodeGen;
import de.hpi.swa.graal.squeak.nodes.bytecodes.PushBytecodes.PushLiteralConstantNode;
import de.hpi.swa.graal.squeak.nodes.bytecodes.PushBytecodes.PushLiteralVariableNode;
import de.hpi.swa.graal.squeak.nodes.bytecodes.PushBytecodes.PushReceiverVariableNode;
import de.hpi.swa.graal.squeak.nodes.bytecodes.PushBytecodes.PushTemporaryLocationNode;
import de.hpi.swa.graal.squeak.nodes.bytecodes.SendBytecodes.SendSelfSelector;
import de.hpi.swa.graal.squeak.nodes.bytecodes.SendBytecodes.SingleExtendedSuperNode;
import de.hpi.swa.graal.squeak.nodes.bytecodes.StoreBytecodes.PopIntoAssociationNode;
import de.hpi.swa.graal.squeak.nodes.bytecodes.StoreBytecodes.PopIntoReceiverVariableNode;
import de.hpi.swa.graal.squeak.nodes.bytecodes.StoreBytecodes.PopIntoTemporaryLocationNode;
import de.hpi.swa.graal.squeak.nodes.bytecodes.StoreBytecodes.StoreIntoAssociationNode;
import de.hpi.swa.graal.squeak.nodes.bytecodes.StoreBytecodes.StoreIntoReceiverVariableNode;
import de.hpi.swa.graal.squeak.nodes.bytecodes.StoreBytecodes.StoreIntoTempNode;
import de.hpi.swa.graal.squeak.nodes.context.stack.StackPopNode;
import de.hpi.swa.graal.squeak.nodes.context.stack.StackPushNode;
import de.hpi.swa.graal.squeak.nodes.context.stack.StackTopNode;
import de.hpi.swa.graal.squeak.nodes.primitives.AbstractPrimitiveNode;
import de.hpi.swa.graal.squeak.nodes.primitives.PrimitiveNodeFactory;

public final class MiscellaneousBytecodes {

<<<<<<< HEAD
    public static class CallPrimitiveNode extends AbstractBytecodeNode {
        @CompilationFinal private static final boolean DEBUG_UNSUPPORTED_SPECIALIZATION_EXCEPTIONS = true;
=======
    public abstract static class CallPrimitiveNode extends AbstractBytecodeNode {
>>>>>>> 970372de
        @Child private HandlePrimitiveFailedNode handlePrimFailed;
        @Child protected AbstractPrimitiveNode primitiveNode;
        @CompilationFinal private final int primitiveIndex;
        @CompilationFinal private final ValueProfile primitiveNodeProfile = ValueProfile.createClassProfile();

        public static CallPrimitiveNode create(final CompiledCodeObject code, final int index, final int numBytecodes, final int byte1, final int byte2) {
            return CallPrimitiveNodeGen.create(code, index, numBytecodes, byte1, byte2);
        }

        public CallPrimitiveNode(final CompiledCodeObject code, final int index, final int numBytecodes, final int byte1, final int byte2) {
            super(code, index, numBytecodes);
            assert code instanceof CompiledMethodObject;
            primitiveIndex = byte1 + (byte2 << 8);
            primitiveNode = PrimitiveNodeFactory.forIndex((CompiledMethodObject) code, primitiveIndex);
            handlePrimFailed = HandlePrimitiveFailedNode.create(code);
        }

        @Specialization(guards = {"code.hasPrimitive()", "primitiveNode != null"})
        protected final int doPrimitive(final VirtualFrame frame) {
            try {
                throw new LocalReturn(primitiveNodeProfile.profile(primitiveNode).executePrimitive(frame));
            } catch (PrimitiveFailed e) {
                handlePrimFailed.executeHandle(frame, e);
                // if (!(primitiveNode instanceof PrimitiveFailedNode)) {
                // code.image.trace("PrimFail: " + primitiveNode);
                // }
            } catch (UnsupportedSpecializationException e) {
                // final String message = e.getMessage();
                // if (message.contains("[Long,PointersObject]") ||
                // message.contains("[FloatObject,PointersObject]")) {
                // return;
                // }
                // code.image.trace("UnsupportedSpecializationException: " + e);
            }
            return getSuccessorIndex(); // continue with fallback code
        }

<<<<<<< HEAD
        @TruffleBoundary
        private void debugUnsupportedSpecializationException(final UnsupportedSpecializationException e) {
            final String message = e.getMessage();
            if (message.contains("[Long,PointersObject]") || message.contains("[FloatObject,PointersObject]")) {
                return;
            }
            // code.image.getError().println("UnsupportedSpecializationException: " + e);
=======
        @Specialization(guards = {"!code.hasPrimitive() || primitiveNode == null"})
        protected final int doFallback(@SuppressWarnings("unused") final VirtualFrame frame) {
            return getSuccessorIndex(); // continue with fallback code immediately
>>>>>>> 970372de
        }

        @Override
        public boolean hasTag(final Class<? extends Tag> tag) {
            return tag == StatementTag.class;
        }

        @Override
        public String toString() {
            return "callPrimitive: " + primitiveIndex;
        }
    }

    public static final class DoubleExtendedDoAnythingNode {

        public static AbstractBytecodeNode create(final CompiledCodeObject code, final int index, final int numBytecodes, final int second, final int third) {
            final int opType = second >> 5;
            switch (opType) {
                case 0:
                    return new SendSelfSelector(code, index, numBytecodes, code.getLiteral(third), second & 31);
                case 1:
                    return new SingleExtendedSuperNode(code, index, numBytecodes, third, second & 31);
                case 2:
                    return new PushReceiverVariableNode(code, index, numBytecodes, third);
                case 3:
                    return new PushLiteralConstantNode(code, index, numBytecodes, third);
                case 4:
                    return new PushLiteralVariableNode(code, index, numBytecodes, third);
                case 5:
                    return new StoreIntoReceiverVariableNode(code, index, numBytecodes, third);
                case 6:
                    return new PopIntoReceiverVariableNode(code, index, numBytecodes, third);
                case 7:
                    return new StoreIntoAssociationNode(code, index, numBytecodes, third);
                default:
                    return new UnknownBytecodeNode(code, index, numBytecodes, second);
            }
        }
    }

    public static final class DupNode extends UnknownBytecodeNode {
        @Child private StackPushNode pushNode = StackPushNode.create();
        @Child private StackTopNode topNode;

        public DupNode(final CompiledCodeObject code, final int index, final int numBytecodes) {
            super(code, index, numBytecodes, -1);
            topNode = StackTopNode.create(code);
        }

        @Override
        public void executeVoid(final VirtualFrame frame) {
            pushNode.executeWrite(frame, topNode.executeRead(frame));
        }

        @Override
        public String toString() {
            return "dup";
        }
    }

    public static final class ExtendedBytecodes {

        public static AbstractBytecodeNode createPopInto(final CompiledCodeObject code, final int index, final int numBytecodes, final int nextByte) {
            final long variableIndex = variableIndex(nextByte);
            switch (variableType(nextByte)) {
                case 0:
                    return new PopIntoReceiverVariableNode(code, index, numBytecodes, variableIndex);
                case 1:
                    return new PopIntoTemporaryLocationNode(code, index, numBytecodes, variableIndex);
                case 2:
                    return new UnknownBytecodeNode(code, index, numBytecodes, nextByte);
                case 3:
                    return new PopIntoAssociationNode(code, index, numBytecodes, variableIndex);
                default:
                    throw new SqueakException("illegal ExtendedStore bytecode");
            }
        }

        public static AbstractBytecodeNode createPush(final CompiledCodeObject code, final int index, final int numBytecodes, final int nextByte) {
            final int variableIndex = variableIndex(nextByte);
            switch (variableType(nextByte)) {
                case 0:
                    return new PushReceiverVariableNode(code, index, numBytecodes, variableIndex);
                case 1:
                    return new PushTemporaryLocationNode(code, index, numBytecodes, variableIndex);
                case 2:
                    return new PushLiteralConstantNode(code, index, numBytecodes, variableIndex);
                case 3:
                    return new PushLiteralVariableNode(code, index, numBytecodes, variableIndex);
                default:
                    throw new SqueakException("unexpected type for ExtendedPush");
            }
        }

        public static AbstractBytecodeNode createStoreInto(final CompiledCodeObject code, final int index, final int numBytecodes, final int nextByte) {
            final long variableIndex = variableIndex(nextByte);
            switch (variableType(nextByte)) {
                case 0:
                    return new StoreIntoReceiverVariableNode(code, index, numBytecodes, variableIndex);
                case 1:
                    return new StoreIntoTempNode(code, index, numBytecodes, variableIndex);
                case 2:
                    return new UnknownBytecodeNode(code, index, numBytecodes, nextByte);
                case 3:
                    return new StoreIntoAssociationNode(code, index, numBytecodes, variableIndex);
                default:
                    throw new SqueakException("illegal ExtendedStore bytecode");
            }
        }

        protected static byte variableIndex(final int i) {
            return (byte) (i & 63);
        }

        protected static byte variableType(final int i) {
            return (byte) ((i >> 6) & 3);
        }
    }

    public static final class PopNode extends UnknownBytecodeNode {
        @Child private StackPopNode popNode;

        public PopNode(final CompiledCodeObject code, final int index, final int numBytecodes) {
            super(code, index, numBytecodes, -1);
            popNode = StackPopNode.create(code);
        }

        @Override
        public void executeVoid(final VirtualFrame frame) {
            popNode.executeRead(frame);
        }

        @Override
        public String toString() {
            return "pop";
        }
    }

    public static class UnknownBytecodeNode extends AbstractBytecodeNode {
        private final long bytecode;

        public UnknownBytecodeNode(final CompiledCodeObject code, final int index, final int numBytecodes, final int bc) {
            super(code, index, numBytecodes);
            bytecode = bc;
        }

        @Override
        public void executeVoid(final VirtualFrame frame) {
            throw new SqueakException("Unknown/uninterpreted bytecode " + bytecode);
        }

        @Override
        public String toString() {
            return "unknown: " + bytecode;
        }
    }
}<|MERGE_RESOLUTION|>--- conflicted
+++ resolved
@@ -35,12 +35,7 @@
 
 public final class MiscellaneousBytecodes {
 
-<<<<<<< HEAD
-    public static class CallPrimitiveNode extends AbstractBytecodeNode {
-        @CompilationFinal private static final boolean DEBUG_UNSUPPORTED_SPECIALIZATION_EXCEPTIONS = true;
-=======
     public abstract static class CallPrimitiveNode extends AbstractBytecodeNode {
->>>>>>> 970372de
         @Child private HandlePrimitiveFailedNode handlePrimFailed;
         @Child protected AbstractPrimitiveNode primitiveNode;
         @CompilationFinal private final int primitiveIndex;
@@ -78,19 +73,9 @@
             return getSuccessorIndex(); // continue with fallback code
         }
 
-<<<<<<< HEAD
-        @TruffleBoundary
-        private void debugUnsupportedSpecializationException(final UnsupportedSpecializationException e) {
-            final String message = e.getMessage();
-            if (message.contains("[Long,PointersObject]") || message.contains("[FloatObject,PointersObject]")) {
-                return;
-            }
-            // code.image.getError().println("UnsupportedSpecializationException: " + e);
-=======
         @Specialization(guards = {"!code.hasPrimitive() || primitiveNode == null"})
         protected final int doFallback(@SuppressWarnings("unused") final VirtualFrame frame) {
             return getSuccessorIndex(); // continue with fallback code immediately
->>>>>>> 970372de
         }
 
         @Override

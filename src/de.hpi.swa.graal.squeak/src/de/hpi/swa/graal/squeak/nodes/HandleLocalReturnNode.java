package de.hpi.swa.graal.squeak.nodes;

import com.oracle.truffle.api.dsl.Fallback;
import com.oracle.truffle.api.dsl.ImportStatic;
import com.oracle.truffle.api.dsl.Specialization;
import com.oracle.truffle.api.frame.VirtualFrame;

import de.hpi.swa.graal.squeak.exceptions.Returns.LocalReturn;
import de.hpi.swa.graal.squeak.exceptions.Returns.NonVirtualReturn;
import de.hpi.swa.graal.squeak.model.CompiledCodeObject;
import de.hpi.swa.graal.squeak.model.ContextObject;
import de.hpi.swa.graal.squeak.util.FrameAccess;

@ImportStatic(FrameAccess.class)
public abstract class HandleLocalReturnNode extends AbstractNodeWithCode {
    @Child private TerminateContextNode terminateNode;

    protected HandleLocalReturnNode(final CompiledCodeObject code) {
        super(code);
        terminateNode = TerminateContextNode.create(code);
    }

    public static HandleLocalReturnNode create(final CompiledCodeObject code) {
        return HandleLocalReturnNodeGen.create(code);
    }

    public abstract Object executeHandle(VirtualFrame frame, LocalReturn lr);

<<<<<<< HEAD
    protected HandleLocalReturnNode(final CompiledCodeObject code) {
        super(code);
        terminateNode = TerminateContextNode.create(code);
    }

    @Specialization(guards = {"hasModifiedSender(frame)"})
=======
    @Specialization(guards = {"!isVirtualized(frame)", "getContext(frame).hasModifiedSender()"})
>>>>>>> e066cbc1
    protected final Object handleModifiedSender(final VirtualFrame frame, final LocalReturn lr) {
        final ContextObject newSender = FrameAccess.getSenderContext(frame); // sender has changed
        terminateNode.executeTerminate(frame);
        throw new NonVirtualReturn(lr.getReturnValue(), newSender, newSender);
    }

    @Fallback
    protected final Object handle(final VirtualFrame frame, final LocalReturn lr) {
        terminateNode.executeTerminate(frame);
        return lr.getReturnValue();
    }
}<|MERGE_RESOLUTION|>--- conflicted
+++ resolved
@@ -26,16 +26,7 @@
 
     public abstract Object executeHandle(VirtualFrame frame, LocalReturn lr);
 
-<<<<<<< HEAD
-    protected HandleLocalReturnNode(final CompiledCodeObject code) {
-        super(code);
-        terminateNode = TerminateContextNode.create(code);
-    }
-
     @Specialization(guards = {"hasModifiedSender(frame)"})
-=======
-    @Specialization(guards = {"!isVirtualized(frame)", "getContext(frame).hasModifiedSender()"})
->>>>>>> e066cbc1
     protected final Object handleModifiedSender(final VirtualFrame frame, final LocalReturn lr) {
         final ContextObject newSender = FrameAccess.getSenderContext(frame); // sender has changed
         terminateNode.executeTerminate(frame);

--- conflicted
+++ resolved
@@ -143,19 +143,9 @@
         Truffle.getRuntime().iterateFrames(new FrameInstanceVisitor<Frame>() {
             @Override
             public Frame visitFrame(final FrameInstance frameInstance) {
-<<<<<<< HEAD
-                final Frame current = frameInstance.getFrame(FrameInstance.FrameAccess.READ_WRITE);
-                if (current.getFrameDescriptor().getSize() <= FrameAccess.RECEIVER) {
-                    return null;
-                }
-                final Object stackPointerObject = stackPointerReadNode.executeRead(current);
-                if (!(stackPointerObject instanceof Integer)) {
-                    return null;
-=======
                 final Frame current = frameInstance.getFrame(FrameInstance.FrameAccess.READ_ONLY);
                 if (current.getArguments().length <= FrameAccess.RECEIVER) {
                     return null; // skip, this is not a normal GraalSqueak frame
->>>>>>> 9429055d
                 }
                 final int stackPointer = (int) stackPointerReadNode.executeRead(current);
                 final Object[] arguments = current.getArguments();

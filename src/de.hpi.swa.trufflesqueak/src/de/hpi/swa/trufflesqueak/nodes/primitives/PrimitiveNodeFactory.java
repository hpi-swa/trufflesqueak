--- conflicted
+++ resolved
@@ -7,10 +7,6 @@
 package de.hpi.swa.trufflesqueak.nodes.primitives;
 
 import com.oracle.truffle.api.dsl.NodeFactory;
-<<<<<<< HEAD
-import com.oracle.truffle.api.interop.UnsupportedMessageException;
-=======
->>>>>>> 35d143a2
 import de.hpi.swa.trufflesqueak.model.ArrayObject;
 import de.hpi.swa.trufflesqueak.model.CompiledCodeObject;
 import de.hpi.swa.trufflesqueak.model.NativeObject;
@@ -204,21 +200,8 @@
         final NodeFactory<? extends AbstractPrimitiveNode> nodeFactory = PLUGIN_MAP.get(moduleName, EconomicMap.emptyMap()).get(functionName, EconomicMap.emptyMap()).get(numReceiverAndArguments);
         if (nodeFactory != null) {
             return createNode(nodeFactory, location, numReceiverAndArguments);
-<<<<<<< HEAD
-        }
-        // Missing implementation by SqueakFFIPrims
-        // FFIPlatformDescription class>>#currentPluginVersion
-        if (moduleName.equals("SqueakFFIPrims")) {
-            return null;
-        }
-        try {
-            return PrimExternalCallNode.load(moduleName, functionName, numReceiverAndArguments);
-        } catch (UnsupportedMessageException e) {
-            return null;
-=======
         } else {
             return PrimExternalCallNode.load(moduleName, functionName, numReceiverAndArguments);
->>>>>>> 35d143a2
         }
     }
 
